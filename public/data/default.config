--- conflicted
+++ resolved
@@ -18,11 +18,7 @@
   network: "default"
   extra_data_disk_size_gb: 0
   instance_name_pattern: "ins-{uuid}-{build_id}-{build_target}"
-<<<<<<< HEAD
-  fetch_cvd_version: "7156322"
-=======
   fetch_cvd_version: "7410009"
->>>>>>> e72befc1
 
   metadata_variable {
     key: "camera_front"
