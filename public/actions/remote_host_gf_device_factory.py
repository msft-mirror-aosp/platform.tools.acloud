# Copyright 2021 - The Android Open Source Project
#
# Licensed under the Apache License, Version 2.0 (the "License");
# you may not use this file except in compliance with the License.
# You may obtain a copy of the License at
#
#     http://www.apache.org/licenses/LICENSE-2.0
#
# Unless required by applicable law or agreed to in writing, software
# distributed under the License is distributed on an "AS IS" BASIS,
# WITHOUT WARRANTIES OR CONDITIONS OF ANY KIND, either express or implied.
# See the License for the specific language governing permissions and
# limitations under the License.

"""RemoteInstanceDeviceFactory provides basic interface to create a goldfish
device factory."""

import collections
import logging
import os
import posixpath as remote_path
import re
import shutil
import subprocess
import tempfile
import time
import zipfile

from acloud import errors
from acloud.internal import constants
from acloud.internal.lib import android_build_client
from acloud.internal.lib import auth
from acloud.internal.lib import goldfish_utils
from acloud.internal.lib import emulator_console
from acloud.internal.lib import ota_tools
from acloud.internal.lib import remote_host_client
from acloud.internal.lib import utils
from acloud.internal.lib import ssh
from acloud.public import report
from acloud.public.actions import base_device_factory


logger = logging.getLogger(__name__)
# Artifacts
_SDK_REPO_IMAGE_ZIP_NAME_FORMAT = ("sdk-repo-linux-system-images-"
                                   "%(build_id)s.zip")
_EXTRA_IMAGE_ZIP_NAME_FORMAT = "emu-extra-linux-system-images-%(build_id)s.zip"
_IMAGE_ZIP_NAME_FORMAT = "%(build_target)s-img-%(build_id)s.zip"
_OTA_TOOLS_ZIP_NAME = "otatools.zip"
_EMULATOR_INFO_NAME = "emulator-info.txt"
_EMULATOR_VERSION_PATTERN = re.compile(r"require\s+version-emulator="
                                       r"(?P<build_id>\w+)")
_EMULATOR_ZIP_NAME_FORMAT = "sdk-repo-%(os)s-emulator-%(build_id)s.zip"
_EMULATOR_BIN_DIR_NAMES = ("bin64", "qemu")
_EMULATOR_BIN_NAME = "emulator"
_SDK_REPO_EMULATOR_DIR_NAME = "emulator"
# Files in temporary artifact directory.
_DOWNLOAD_DIR_NAME = "download"
_OTA_TOOLS_DIR_NAME = "ota_tools"
_SYSTEM_IMAGE_NAME = "system.img"
# Base directory of an instance.
_REMOTE_INSTANCE_DIR_FORMAT = "acloud_gf_%d"
# Relative paths in a base directory.
_REMOTE_IMAGE_ZIP_PATH = "image.zip"
_REMOTE_EMULATOR_ZIP_PATH = "emulator.zip"
_REMOTE_IMAGE_DIR = "image"
_REMOTE_KERNEL_PATH = "kernel"
_REMOTE_RAMDISK_PATH = "mixed_ramdisk"
_REMOTE_EMULATOR_DIR = "emulator"
_REMOTE_RUNTIME_DIR = "instance"
_REMOTE_LOGCAT_PATH = remote_path.join(_REMOTE_RUNTIME_DIR, "logcat.txt")
_REMOTE_STDOUT_PATH = remote_path.join(_REMOTE_RUNTIME_DIR, "kernel.log")
_REMOTE_STDERR_PATH = remote_path.join(_REMOTE_RUNTIME_DIR, "emu_stderr.txt")
# Runtime parameters
_EMULATOR_DEFAULT_CONSOLE_PORT = 5554
_DEFAULT_BOOT_TIMEOUT_SECS = 150
# Error messages
_MISSING_EMULATOR_MSG = ("No emulator zip. Specify "
                         "--emulator-build-id, or --emulator-zip.")

ArtifactPaths = collections.namedtuple(
    "ArtifactPaths",
    ["image_zip", "emulator_zip", "ota_tools_dir",
     "system_image", "boot_image"])

RemotePaths = collections.namedtuple(
    "RemotePaths",
    ["image_dir", "emulator_dir", "kernel", "ramdisk"])


class RemoteHostGoldfishDeviceFactory(base_device_factory.BaseDeviceFactory):
    """A class that creates a goldfish device on a remote host.

    Attributes:
        avd_spec: AVDSpec object that tells us what we're going to create.
        android_build_client: An AndroidBuildClient that is lazily initialized.
        temp_artifact_dir: The temporary artifact directory that is lazily
                           initialized during PrepareArtifacts.
        ssh: Ssh object that executes commands on the remote host.
        failures: A dictionary the maps instance names to
                  error.DeviceBootError objects.
        logs: A dictionary that maps instance names to lists of report.LogFile.
    """
    def __init__(self, avd_spec):
        """Initialize the attributes and the compute client."""
        self._avd_spec = avd_spec
        self._android_build_client = None
        self._temp_artifact_dir = None
        self._ssh = ssh.Ssh(
            ip=ssh.IP(ip=self._avd_spec.remote_host),
            user=self._ssh_user,
            ssh_private_key_path=self._ssh_private_key_path,
            extra_args_ssh_tunnel=self._ssh_extra_args,
            report_internal_ip=False)
        self._failures = {}
        self._logs = {}
        super().__init__(compute_client=(
            remote_host_client.RemoteHostClient(avd_spec.remote_host)))

    @property
    def _build_api(self):
        """Initialize android_build_client."""
        if not self._android_build_client:
            credentials = auth.CreateCredentials(self._avd_spec.cfg)
            self._android_build_client = android_build_client.AndroidBuildClient(
                credentials)
        return self._android_build_client

    @property
    def _artifact_dir(self):
        """Initialize temp_artifact_dir."""
        if not self._temp_artifact_dir:
            self._temp_artifact_dir = tempfile.mkdtemp("host_gf")
            logger.info("Create temporary artifact directory: %s",
                        self._temp_artifact_dir)
        return self._temp_artifact_dir

    @property
    def _download_dir(self):
        """Get the directory where the artifacts are downloaded."""
        if self._avd_spec.image_download_dir:
            return self._avd_spec.image_download_dir
        return os.path.join(self._artifact_dir, _DOWNLOAD_DIR_NAME)

    @property
    def _ssh_user(self):
        return self._avd_spec.host_user or constants.GCE_USER

    @property
    def _ssh_private_key_path(self):
        return (self._avd_spec.host_ssh_private_key_path or
                self._avd_spec.cfg.ssh_private_key_path)

    @property
    def _ssh_extra_args(self):
        return self._avd_spec.cfg.extra_args_ssh_tunnel

    def _GetConsolePort(self):
        """Calculate the console port from the instance number.

        By convention, the console port is an even number, and the adb port is
        the console port + 1. The first instance uses port 5554 and 5555. The
        second instance uses 5556 and 5557, and so on.
        """
        return (_EMULATOR_DEFAULT_CONSOLE_PORT +
                ((self._avd_spec.base_instance_num or 1) - 1) * 2)

    def _GetInstancePath(self, relative_path):
        """Append a relative path to the instance directory."""
        return remote_path.join(
            _REMOTE_INSTANCE_DIR_FORMAT %
            (self._avd_spec.base_instance_num or 1),
            relative_path)

    def CreateInstance(self):
        """Create a goldfish instance on the remote host.

        Returns:
            The instance name.
        """
        instance_name = goldfish_utils.FormatRemoteHostInstanceName(
            self._avd_spec.remote_host,
            self._GetConsolePort(),
            self._avd_spec.remote_image)

        client = self.GetComputeClient()
        timed_stage = constants.TIME_GCE
        start_time = time.time()
        try:
            client.SetStage(constants.STAGE_SSH_CONNECT)
            self._InitRemoteHost()

            start_time = client.RecordTime(timed_stage, start_time)
            timed_stage = constants.TIME_ARTIFACT
            client.SetStage(constants.STAGE_ARTIFACT)
            remote_paths = self._PrepareArtifacts()

            start_time = client.RecordTime(timed_stage, start_time)
            timed_stage = constants.TIME_LAUNCH
            client.SetStage(constants.STAGE_BOOT_UP)
            self._logs[instance_name] = self._GetEmulatorLogs()
            self._StartEmulator(remote_paths)
            self._WaitForEmulator()
        except (errors.DriverError, subprocess.CalledProcessError) as e:
            # Catch the generic runtime error and CalledProcessError which is
            # raised by the ssh module.
            self._failures[instance_name] = e
        finally:
            client.RecordTime(timed_stage, start_time)

        return instance_name

    def _InitRemoteHost(self):
        """Remove the existing instance and the instance directory."""
        # Disable authentication for emulator console.
        self._ssh.Run("""'echo -n "" > .emulator_console_auth_token'""")
        try:
            with emulator_console.RemoteEmulatorConsole(
                    self._avd_spec.remote_host,
                    self._GetConsolePort(),
                    self._ssh_user,
                    self._ssh_private_key_path,
                    self._ssh_extra_args) as console:
                console.Kill()
            logger.info("Killed existing emulator.")
        except errors.DeviceConnectionError as e:
            logger.info("Did not kill existing emulator: %s", str(e))
        # Delete instance files.
        self._ssh.Run(f"rm -rf {self._GetInstancePath('')}")

    def _PrepareArtifacts(self):
        """Prepare artifacts on remote host.

        This method retrieves artifacts from cache or Android Build API and
        uploads them to the remote host.

        Returns:
            An object of RemotePaths.
        """
        try:
            artifact_paths = self._RetrieveArtifacts()
            return self._UploadArtifacts(artifact_paths)
        finally:
            if self._temp_artifact_dir:
                shutil.rmtree(self._temp_artifact_dir, ignore_errors=True)
                self._temp_artifact_dir = None

    @staticmethod
    def _InferEmulatorZipName(build_target, build_id):
        """Determine the emulator zip name in build artifacts.

        The emulator zip name is composed of build variables that are not
        revealed in the artifacts. This method infers the emulator zip name
        from its build target name.

        Args:
            build_target: The emulator build target name, e.g.,
                          "emulator-linux_x64_nolocationui", "aarch64_sdk_tools_mac".
            build_id: A string, the emulator build ID.

        Returns:
            The name of the emulator zip. e.g.,
            "sdk-repo-linux-emulator-123456.zip",
            "sdk-repo-darwin_aarch64-emulator-123456.zip".
        """
        split_target = [x for product_variant in build_target.split("-")
                        for x in product_variant.split("_")]
        if "darwin" in split_target or "mac" in split_target:
            os_name = "darwin"
        else:
            os_name = "linux"
        if "aarch64" in split_target:
            os_name = os_name + "_aarch64"
        return _EMULATOR_ZIP_NAME_FORMAT % {"os": os_name,
                                            "build_id": build_id}

    def _RetrieveArtifact(self, build_target, build_id,
                          resource_id):
        """Retrieve an artifact from cache or Android Build API.

        Args:
            build_target: A string, the build target of the artifact. e.g.,
                          "sdk_phone_x86_64-userdebug".
            build_id: A string, the build ID of the artifact.
            resource_id: A string, the name of the artifact. e.g.,
                         "sdk-repo-linux-system-images-123456.zip".

        Returns:
            The path to the artifact in download_dir.
        """
        local_path = os.path.join(self._download_dir, build_id, build_target,
                                  resource_id)
        if os.path.isfile(local_path):
            logger.info("Skip downloading existing artifact: %s", local_path)
            return local_path

        complete = False
        try:
            os.makedirs(os.path.dirname(local_path), exist_ok=True)
            self._build_api.DownloadArtifact(
                build_target, build_id, resource_id, local_path,
                self._build_api.LATEST)
            complete = True
        finally:
            if not complete and os.path.isfile(local_path):
                os.remove(local_path)
        return local_path

    @utils.TimeExecute(function_description="Download Android Build artifacts")
    def _RetrieveArtifacts(self):
        """Retrieve goldfish images and tools from cache or Android Build API.

        Returns:
            An object of ArtifactPaths.

        Raises:
            errors.GetRemoteImageError: Fails to download rom images.
            errors.GetLocalImageError: Fails to validate local image zip.
            errors.GetSdkRepoPackageError: Fails to retrieve emulator zip.
        """
        # Device images.
        if self._avd_spec.image_source == constants.IMAGE_SRC_REMOTE:
            image_zip_path = self._RetrieveDeviceImageZip()
        elif self._avd_spec.image_source == constants.IMAGE_SRC_LOCAL:
            image_zip_path = self._avd_spec.local_image_artifact
            if not image_zip_path or not zipfile.is_zipfile(image_zip_path):
                raise errors.GetLocalImageError(
                    f"{image_zip_path or self._avd_spec.local_image_dir} is "
                    "not an SDK repository zip.")
        else:
            raise errors.CreateError(
                f"Unknown image source: {self._avd_spec.image_source}")

        # Emulator tools.
        emu_zip_path = (self._avd_spec.emulator_zip or
                        self._RetrieveEmulatorZip())
        if not emu_zip_path:
            raise errors.GetSdkRepoPackageError(_MISSING_EMULATOR_MSG)

<<<<<<< HEAD
        system_image_zip_path = self._RetrieveSystemImageZip()
        boot_image_path = self._RetrieveBootImage()
        # Retrieve OTA tools from the goldfish build which contains
        # mk_combined_img.
        # TODO(b/245226952): Find otatools.zip in local_tool_dirs.
        build_id = self._avd_spec.remote_image.get(constants.BUILD_ID)
        build_target = self._avd_spec.remote_image.get(constants.BUILD_TARGET)
        ota_tools_zip_path = (
            self._RetrieveArtifact(build_target, build_id,
                                   _OTA_TOOLS_ZIP_NAME)
            if system_image_zip_path or boot_image_path else None)

        return ArtifactPaths(image_zip_path, emu_zip_path,
                             ota_tools_zip_path, system_image_zip_path,
                             boot_image_path)
=======
        # System image.
        if self._avd_spec.local_system_image:
            system_image_path = create_common.FindSystemImage(
                self._avd_spec.local_system_image)
        else:
            system_image_path = self._RetrieveSystemImage()

        # Boot image.
        if self._avd_spec.local_kernel_image:
            boot_image_path = create_common.FindBootImage(
                self._avd_spec.local_kernel_image)
        else:
            boot_image_path = self._RetrieveBootImage()

        # OTA tools.
        ota_tools_dir = None
        if system_image_path or boot_image_path:
            if self._avd_spec.image_source == constants.IMAGE_SRC_REMOTE:
                ota_tools_dir = self._RetrieveOtaTools()
            else:
                ota_tools_dir = ota_tools.FindOtaToolsDir(
                    self._avd_spec.local_tool_dirs +
                    create_common.GetNonEmptyEnvVars(
                        constants.ENV_ANDROID_SOONG_HOST_OUT,
                        constants.ENV_ANDROID_HOST_OUT))

        return ArtifactPaths(image_zip_path, emu_zip_path, ota_tools_dir,
                             system_image_path, boot_image_path)
>>>>>>> db9ccd64

    def _RetrieveDeviceImageZip(self):
        """Retrieve device image zip from cache or Android Build API.

        Returns:
            The path to the device image zip in download_dir.
        """
        build_id = self._avd_spec.remote_image.get(constants.BUILD_ID)
        build_target = self._avd_spec.remote_image.get(constants.BUILD_TARGET)
        image_zip_name_format = (_EXTRA_IMAGE_ZIP_NAME_FORMAT if
                                 self._ShouldMixDiskImage() else
                                 _SDK_REPO_IMAGE_ZIP_NAME_FORMAT)
        return self._RetrieveArtifact(
            build_target, build_id,
            image_zip_name_format % {"build_id": build_id})

    def _RetrieveEmulatorBuildID(self):
        """Retrieve required emulator build from a goldfish image build.

        Returns:
            A string, the emulator build ID.
            None if the build info is empty.
        """
        build_id = self._avd_spec.remote_image.get(constants.BUILD_ID)
        build_target = self._avd_spec.remote_image.get(constants.BUILD_TARGET)
        if build_id and build_target:
            emu_info_path = self._RetrieveArtifact(build_target, build_id,
                                                   _EMULATOR_INFO_NAME)
            with open(emu_info_path, "r", encoding="utf-8") as emu_info:
                for line in emu_info:
                    match = _EMULATOR_VERSION_PATTERN.fullmatch(line.strip())
                    if match:
                        logger.info("Found emulator build ID: %s", line)
                        return match.group("build_id")
        return None

    def _RetrieveEmulatorZip(self):
        """Retrieve emulator zip from cache or Android Build API.

        Returns:
            The path to the emulator zip in download_dir.
            None if this method cannot determine the emulator build ID.
        """
        emu_build_id = (self._avd_spec.emulator_build_id or
                        self._RetrieveEmulatorBuildID())
        if not emu_build_id:
            return None
        emu_build_target = (self._avd_spec.emulator_build_target or
                            self._avd_spec.cfg.emulator_build_target)
        emu_zip_name = self._InferEmulatorZipName(emu_build_target,
                                                  emu_build_id)
        return self._RetrieveArtifact(emu_build_target, emu_build_id,
                                      emu_zip_name)

    def _RetrieveSystemImage(self):
        """Retrieve and unzip system image if system build info is not empty.

        Returns:
            The path to the temporary system image.
            None if the system build info is empty.
        """
        build_id = self._avd_spec.system_build_info.get(constants.BUILD_ID)
        build_target = self._avd_spec.system_build_info.get(
            constants.BUILD_TARGET)
        if not build_id or not build_target:
            return None
        image_zip_name = _IMAGE_ZIP_NAME_FORMAT % {
            "build_target": build_target.split("-", 1)[0],
            "build_id": build_id}
        image_zip_path = self._RetrieveArtifact(build_target, build_id,
                                                image_zip_name)
        logger.debug("Unzip %s from %s to %s.",
                     _SYSTEM_IMAGE_NAME, image_zip_path, self._artifact_dir)
        with zipfile.ZipFile(image_zip_path, "r") as zip_file:
            zip_file.extract(_SYSTEM_IMAGE_NAME, self._artifact_dir)
        return os.path.join(self._artifact_dir, _SYSTEM_IMAGE_NAME)

    def _RetrieveBootImage(self):
        """Retrieve boot image if boot build info is not empty.

        Returns:
            The path to the boot image in download_dir.
            None if the boot build info is empty.
        """
        build_id = self._avd_spec.boot_build_info.get(constants.BUILD_ID)
        build_target = self._avd_spec.boot_build_info.get(
            constants.BUILD_TARGET)
        image_name = self._avd_spec.boot_build_info.get(
            constants.BUILD_ARTIFACT)
        if build_id and build_target and image_name:
            return self._RetrieveArtifact(build_target, build_id, image_name)
        return None

    def _RetrieveOtaTools(self):
        """Retrieve and unzip OTA tools.

        This method retrieves OTA tools from the goldfish build which contains
        mk_combined_img.

        Returns:
            The path to the temporary OTA tools directory.
        """
        build_id = self._avd_spec.remote_image.get(constants.BUILD_ID)
        build_target = self._avd_spec.remote_image.get(constants.BUILD_TARGET)
        zip_path = self._RetrieveArtifact(build_target, build_id,
                                          _OTA_TOOLS_ZIP_NAME)
        ota_tools_dir = os.path.join(self._artifact_dir, _OTA_TOOLS_DIR_NAME)
        logger.debug("Unzip %s to %s.", zip_path, ota_tools_dir)
        os.mkdir(ota_tools_dir)
        with zipfile.ZipFile(zip_path, "r") as zip_file:
            zip_file.extractall(ota_tools_dir)
        return ota_tools_dir

    @staticmethod
    def _GetSubdirNameInZip(zip_path):
        """Get the name of the only subdirectory in a zip.

        In an SDK repository zip, the images and the binaries are located in a
        subdirectory. This class needs to find out the subdirectory name in
        order to construct the remote commands.

        For example, in a sdk-repo-linux-system-images-*.zip for arm64, all
        files are in "arm64-v8a/". The zip entries are:

        arm64-v8a/NOTICE.txt
        arm64-v8a/system.img
        arm64-v8a/data/local.prop
        ...

        This method scans the entries and returns the common subdirectory name.
        """
        sep = "/"
        with zipfile.ZipFile(zip_path, 'r') as zip_obj:
            entries = zip_obj.namelist()
            if len(entries) > 0 and sep in entries[0]:
                subdir = entries[0].split(sep, 1)[0]
                if all(e.startswith(subdir + sep) for e in entries):
                    return subdir
            logger.warning("Expect one subdirectory in %s. Actual entries: %s",
                           zip_path, " ".join(entries))
            return ""

    def _UploadArtifacts(self, artifact_paths):
        """Process and upload all images and tools to the remote host.

        Args:
            artifact_paths: An object of ArtifactPaths.

        Returns:
            An object of RemotePaths.
        """
        remote_emulator_dir, remote_image_dir = self._UploadDeviceImages(
            artifact_paths.emulator_zip, artifact_paths.image_zip)

        remote_kernel_path = None
        remote_ramdisk_path = None

        if artifact_paths.boot_image or artifact_paths.system_image:
            with tempfile.TemporaryDirectory("host_gf") as temp_dir:
                ota = ota_tools.OtaTools(artifact_paths.ota_tools_dir)

                image_dir = os.path.join(temp_dir, "images")
                logger.debug("Unzip %s.", artifact_paths.image_zip)
                with zipfile.ZipFile(artifact_paths.image_zip,
                                     "r") as zip_file:
                    zip_file.extractall(image_dir)
                image_dir = os.path.join(
                    image_dir,
                    self._GetSubdirNameInZip(artifact_paths.image_zip))

                if artifact_paths.system_image:
                    self._MixAndUploadDiskImage(
                        remote_image_dir, image_dir,
                        artifact_paths.system_image, ota)

                if artifact_paths.boot_image:
                    remote_kernel_path, remote_ramdisk_path = (
                        self._MixAndUploadKernelImages(
                            image_dir, artifact_paths.boot_image, ota))

        return RemotePaths(remote_image_dir, remote_emulator_dir,
                           remote_kernel_path, remote_ramdisk_path)

    def _ShouldMixDiskImage(self):
        """Determines whether a mixed disk image is required.

        This method checks whether the user requires to replace an image that
        is part of the disk image. Acloud supports replacing system and kernel
        images. Only the system is installed on the disk.

        Returns:
            Boolean, whether a mixed disk image is required.
        """
        return self._avd_spec.local_system_image or (
            self._avd_spec.system_build_info.get(constants.BUILD_ID) and
            self._avd_spec.system_build_info.get(constants.BUILD_TARGET))

    @utils.TimeExecute(
        function_description="Processing and uploading tools and images")
    def _UploadDeviceImages(self, emulator_zip_path, image_zip_path):
        """Upload artifacts to remote host and extract them.

        Args:
            emulator_zip_path: The local path to the emulator zip.
            image_zip_path: The local path to the image zip.

        Returns:
            The remote paths to the extracted emulator tools and images.
        """
        remote_emulator_dir = self._GetInstancePath(_REMOTE_EMULATOR_DIR)
        remote_image_dir = self._GetInstancePath(_REMOTE_IMAGE_DIR)
        remote_emulator_zip_path = self._GetInstancePath(
            _REMOTE_EMULATOR_ZIP_PATH)
        remote_image_zip_path = self._GetInstancePath(_REMOTE_IMAGE_ZIP_PATH)
        self._ssh.Run(f"mkdir -p {remote_emulator_dir} {remote_image_dir}")
        self._ssh.ScpPushFile(emulator_zip_path, remote_emulator_zip_path)
        self._ssh.ScpPushFile(image_zip_path, remote_image_zip_path)

        self._ssh.Run(f"unzip -d {remote_emulator_dir} "
                      f"{remote_emulator_zip_path}")
        self._ssh.Run(f"unzip -d {remote_image_dir} {remote_image_zip_path}")
        remote_emulator_subdir = remote_path.join(
            remote_emulator_dir, _SDK_REPO_EMULATOR_DIR_NAME)
        remote_image_subdir = remote_path.join(
            remote_image_dir, self._GetSubdirNameInZip(image_zip_path))
        # TODO(b/141898893): In Android build environment, emulator gets build
        # information from $ANDROID_PRODUCT_OUT/system/build.prop.
        # If image_dir is an extacted SDK repository, the file is at
        # image_dir/build.prop. Acloud copies it to
        # image_dir/system/build.prop.
        src_path = remote_path.join(remote_image_subdir, "build.prop")
        dst_path = remote_path.join(remote_image_subdir, "system",
                                    "build.prop")
        self._ssh.Run("'test -f %(dst)s || "
                      "{ mkdir -p %(dst_dir)s && cp %(src)s %(dst)s ; }'" %
                      {"src": src_path,
                       "dst": dst_path,
                       "dst_dir": remote_path.dirname(dst_path)})
        return remote_emulator_subdir, remote_image_subdir

    def _MixAndUploadDiskImage(self, remote_image_dir, image_dir,
                               system_image_path, ota):
        """Mix emulator images with a system image and upload them.

        Args:
            remote_image_dir: The remote directory where the mixed disk image
                              is uploaded.
            image_dir: The directory containing emulator images.
            system_image_path: The path to the system image.
            ota: An instance of ota_tools.OtaTools.

        Returns:
            The remote path to the mixed disk image.
        """
        with tempfile.TemporaryDirectory("host_gf_disk") as temp_dir:
            mixed_image = goldfish_utils.MixWithSystemImage(
                temp_dir, image_dir, system_image_path, ota)

            # TODO(b/142228085): Use -system instead of overwriting the file.
            remote_disk_image_path = os.path.join(
                remote_image_dir, goldfish_utils.SYSTEM_QEMU_IMAGE_NAME)
            self._ssh.ScpPushFile(mixed_image, remote_disk_image_path)

        return remote_disk_image_path

    def _MixAndUploadKernelImages(self, image_dir, boot_image_path, ota):
        """Mix emulator kernel images with a boot image and upload them.

        Args:
            image_dir: The directory containing emulator images.
            boot_image_path: The path to the boot image.
            ota: An instance of ota_tools.OtaTools.

        Returns:
            The remote paths to the kernel image and the ramdisk image.
        """
        remote_kernel_path = self._GetInstancePath(_REMOTE_KERNEL_PATH)
        remote_ramdisk_path = self._GetInstancePath(_REMOTE_RAMDISK_PATH)
        with tempfile.TemporaryDirectory("host_gf_kernel") as temp_dir:
            kernel_path, ramdisk_path = goldfish_utils.MixWithBootImage(
                temp_dir, image_dir, boot_image_path, ota)

            self._ssh.ScpPushFile(kernel_path, remote_kernel_path)
            self._ssh.ScpPushFile(ramdisk_path, remote_ramdisk_path)

        return remote_kernel_path, remote_ramdisk_path

    def _GetEmulatorLogs(self):
        """Return the logs created by the remote emulator command."""
        return [report.LogFile(self._GetInstancePath(_REMOTE_STDOUT_PATH),
                               constants.LOG_TYPE_KERNEL_LOG),
                report.LogFile(self._GetInstancePath(_REMOTE_STDERR_PATH),
                               constants.LOG_TYPE_TEXT),
                report.LogFile(self._GetInstancePath(_REMOTE_LOGCAT_PATH),
                               constants.LOG_TYPE_LOGCAT)]

    @utils.TimeExecute(function_description="Start emulator")
    def _StartEmulator(self, remote_paths):
        """Start emulator command as a remote background process.

        Args:
            remote_emulator_dir: The emulator tool directory on remote host.
            remote_image_dir: The image directory on remote host.
        """
        remote_emulator_bin_path = remote_path.join(
            remote_paths.emulator_dir, _EMULATOR_BIN_NAME)
        remote_bin_paths = [
            remote_path.join(remote_paths.emulator_dir, name) for
            name in _EMULATOR_BIN_DIR_NAMES]
        remote_bin_paths.append(remote_emulator_bin_path)
        self._ssh.Run("chmod -R +x %s" % " ".join(remote_bin_paths))

        remote_runtime_dir = self._GetInstancePath(_REMOTE_RUNTIME_DIR)
        self._ssh.Run(f"mkdir -p {remote_runtime_dir}")
        env = {constants.ENV_ANDROID_PRODUCT_OUT: remote_paths.image_dir,
               constants.ENV_ANDROID_TMP: remote_runtime_dir,
               constants.ENV_ANDROID_BUILD_TOP: remote_runtime_dir}
        cmd = ["nohup", remote_emulator_bin_path, "-verbose", "-show-kernel",
               "-read-only", "-ports",
               str(self._GetConsolePort()) + "," + str(self.GetAdbPorts()[0]),
               "-no-window",
               "-logcat-output", self._GetInstancePath(_REMOTE_LOGCAT_PATH)]

        if remote_paths.kernel:
            cmd.extend(("-kernel", remote_paths.kernel))

        if remote_paths.ramdisk:
            cmd.extend(("-ramdisk", remote_paths.ramdisk))

        cmd.extend(goldfish_utils.ConvertAvdSpecToArgs(self._avd_spec))

        # Unlock the device so that the disabled vbmeta takes effect.
        # These arguments must be at the end of the command line.
        if self._ShouldMixDiskImage():
            cmd.extend(("-qemu", "-append",
                        "androidboot.verifiedbootstate=orange"))

        # Emulator does not support -stdouterr-file on macOS.
        self._ssh.Run(
            "'export {env} ; {cmd} 1> {stdout} 2> {stderr} &'".format(
                env=" ".join(k + "=~/" + v for k, v in env.items()),
                cmd=" ".join(cmd),
                stdout=self._GetInstancePath(_REMOTE_STDOUT_PATH),
                stderr=self._GetInstancePath(_REMOTE_STDERR_PATH)))

    @utils.TimeExecute(function_description="Wait for emulator")
    def _WaitForEmulator(self):
        """Wait for remote emulator console to be active.

        Raises:
            errors.DeviceBootError if connection fails.
            errors.DeviceBootTimeoutError if boot times out.
        """
        ip_addr = self._avd_spec.remote_host
        console_port = self._GetConsolePort()
        poll_timeout_secs = (self._avd_spec.boot_timeout_secs or
                             _DEFAULT_BOOT_TIMEOUT_SECS)
        try:
            with emulator_console.RemoteEmulatorConsole(
                    ip_addr,
                    console_port,
                    self._ssh_user,
                    self._ssh_private_key_path,
                    self._ssh_extra_args) as console:
                utils.PollAndWait(
                    func=lambda: (True if console.Ping() else
                                  console.Reconnect()),
                    expected_return=True,
                    timeout_exception=errors.DeviceBootTimeoutError,
                    timeout_secs=poll_timeout_secs,
                    sleep_interval_secs=5)
        except errors.DeviceConnectionError as e:
            raise errors.DeviceBootError("Fail to connect to %s:%d." %
                                         (ip_addr, console_port)) from e

    def GetBuildInfoDict(self):
        """Get build info dictionary.

        Returns:
            A build info dictionary.
        """
        build_info_dict = {key: val for key, val in
                           self._avd_spec.remote_image.items() if val}
        return build_info_dict

    def GetAdbPorts(self):
        """Get ADB ports of the created devices.

        This class does not support --num-avds-per-instance.

        Returns:
            The port numbers as a list of integers.
        """
        return [self._GetConsolePort() + 1]

    def GetFailures(self):
        """Get Failures from all devices.

        Returns:
            A dictionary the contains all the failures.
            The key is the name of the instance that fails to boot,
            and the value is an errors.DeviceBootError object.
        """
        return self._failures

    def GetLogs(self):
        """Get log files of created instances.

        Returns:
            A dictionary that maps instance names to lists of report.LogFile.
        """
        return self._logs<|MERGE_RESOLUTION|>--- conflicted
+++ resolved
@@ -27,6 +27,7 @@
 import zipfile
 
 from acloud import errors
+from acloud.create import create_common
 from acloud.internal import constants
 from acloud.internal.lib import android_build_client
 from acloud.internal.lib import auth
@@ -337,23 +338,6 @@
         if not emu_zip_path:
             raise errors.GetSdkRepoPackageError(_MISSING_EMULATOR_MSG)
 
-<<<<<<< HEAD
-        system_image_zip_path = self._RetrieveSystemImageZip()
-        boot_image_path = self._RetrieveBootImage()
-        # Retrieve OTA tools from the goldfish build which contains
-        # mk_combined_img.
-        # TODO(b/245226952): Find otatools.zip in local_tool_dirs.
-        build_id = self._avd_spec.remote_image.get(constants.BUILD_ID)
-        build_target = self._avd_spec.remote_image.get(constants.BUILD_TARGET)
-        ota_tools_zip_path = (
-            self._RetrieveArtifact(build_target, build_id,
-                                   _OTA_TOOLS_ZIP_NAME)
-            if system_image_zip_path or boot_image_path else None)
-
-        return ArtifactPaths(image_zip_path, emu_zip_path,
-                             ota_tools_zip_path, system_image_zip_path,
-                             boot_image_path)
-=======
         # System image.
         if self._avd_spec.local_system_image:
             system_image_path = create_common.FindSystemImage(
@@ -382,7 +366,6 @@
 
         return ArtifactPaths(image_zip_path, emu_zip_path, ota_tools_dir,
                              system_image_path, boot_image_path)
->>>>>>> db9ccd64
 
     def _RetrieveDeviceImageZip(self):
         """Retrieve device image zip from cache or Android Build API.
