--- conflicted
+++ resolved
@@ -150,11 +150,7 @@
         self.assertEqual(cfg.client_secret, "fake_client_secret")
         self.assertEqual(cfg.extra_args_ssh_tunnel, "fake_extra_args_ssh_tunnel")
         self.assertEqual(
-<<<<<<< HEAD
-            {key: val for key, val in six.iteritems(cfg.metadata_variable)},
-=======
             dict(cfg.metadata_variable.items()),
->>>>>>> c6be9e50
             {"metadata_1": "metadata_value_1"})
         self.assertEqual(cfg.hw_property,
                          "cpu:3,resolution:1080x1920,dpi:480,memory:4g,"
@@ -225,28 +221,7 @@
         self.assertEqual(cfg.user_agent, "fake_user_agent")
         self.assertEqual(cfg.default_usr_cfg.machine_type, "n1-standard-1")
         self.assertEqual(cfg.default_usr_cfg.network, "default")
-        self.assertEqual({
-            key: val
-            for key, val in six.iteritems(cfg.default_usr_cfg.metadata_variable)
-        }, {
-            "metadata_1": "metadata_value_1",
-            "metadata_2": "metadata_value_2"
-        })
-        self.assertEqual(
-<<<<<<< HEAD
-            {key: val for key, val in six.iteritems(cfg.device_resolution_map)},
-            {"nexus5": "1080x1920x32x480"})
-        device_resolution = {
-            key: val
-            for key, val in six.iteritems(cfg.device_default_orientation_map)
-        }
-        self.assertEqual(device_resolution, {"nexus5": "portrait"})
-        valid_branch_and_min_build_id = {
-            key: val
-            for key, val in six.iteritems(cfg.valid_branch_and_min_build_id)
-        }
-        self.assertEqual(valid_branch_and_min_build_id, {"aosp-master": 0})
-=======
+        self.assertEqual(
             dict(cfg.default_usr_cfg.metadata_variable.items()),
             {"metadata_1": "metadata_value_1",
             "metadata_2": "metadata_value_2"})
@@ -259,7 +234,6 @@
         self.assertEqual(
             dict(cfg.valid_branch_and_min_build_id.items()),
             {"aosp-master": 0})
->>>>>>> c6be9e50
         self.assertEqual(cfg.default_usr_cfg.stable_host_image_name,
                          "fake_stable_host_image_name")
         self.assertEqual(cfg.default_usr_cfg.stable_host_image_project,
@@ -283,11 +257,7 @@
 
         # hw property
         self.assertEqual(
-<<<<<<< HEAD
-            {key: val for key, val in six.iteritems(cfg.common_hw_property_map)},
-=======
             dict(cfg.common_hw_property_map.items()),
->>>>>>> c6be9e50
             {"phone": "cpu:2,resolution:1080x1920,dpi:420,memory:4g,disk:8g",
              "auto": "cpu:4,resolution:1280x800,dpi:160,memory:4g"})
 
