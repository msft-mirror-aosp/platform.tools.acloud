# Copyright 2019 - The Android Open Source Project
#
# Licensed under the Apache License, Version 2.0 (the "License");
# you may not use this file except in compliance with the License.
# You may obtain a copy of the License at
#
#     http://www.apache.org/licenses/LICENSE-2.0
#
# Unless required by applicable law or agreed to in writing, software
# distributed under the License is distributed on an "AS IS" BASIS,
# WITHOUT WARRANTIES OR CONDITIONS OF ANY KIND, either express or implied.
# See the License for the specific language governing permissions and
# limitations under the License.
"""A client that manages Cuttlefish Virtual Device on compute engine.

** CvdComputeClient **

CvdComputeClient derives from AndroidComputeClient. It manges a google
compute engine project that is setup for running Cuttlefish Virtual Devices.
It knows how to create a host instance from Cuttlefish Stable Host Image, fetch
Android build, and start Android within the host instance.

** Class hierarchy **

  base_cloud_client.BaseCloudApiClient
                ^
                |
       gcompute_client.ComputeClient
                ^
                |
       android_compute_client.AndroidComputeClient
                ^
                |
       cvd_compute_client_multi_stage.CvdComputeClient

"""

import logging
import os
import subprocess
import tempfile
import time

from acloud import errors
from acloud.internal import constants
from acloud.internal.lib import android_build_client
from acloud.internal.lib import android_compute_client
from acloud.internal.lib import gcompute_client
from acloud.internal.lib import utils
from acloud.internal.lib.ssh import Ssh
from acloud.public import report
from acloud.pull import pull


logger = logging.getLogger(__name__)

_CONFIG_ARG = "-config"
_DECOMPRESS_KERNEL_ARG = "-decompress_kernel=true"
_AGREEMENT_PROMPT_ARG = "-report_anonymous_usage_stats=y"
_UNDEFOK_ARG = "-undefok=report_anonymous_usage_stats,config"
_NUM_AVDS_ARG = "-num_instances=%(num_AVD)s"
_DEFAULT_BRANCH = "aosp-master"
_FETCHER_BUILD_TARGET = "aosp_cf_x86_phone-userdebug"
_FETCHER_NAME = "fetch_cvd"
# Time info to write in report.
_FETCH_ARTIFACT = "fetch_artifact_time"
_GCE_CREATE = "gce_create_time"
_LAUNCH_CVD = "launch_cvd_time"
# WebRTC args for launching AVD
_GUEST_ENFORCE_SECURITY_FALSE = "--guest_enforce_security=false"
_START_WEBRTC = "--start_webrtc"
_WEBRTC_ID = "--webrtc_device_id=%(instance)s"
_VM_MANAGER = "--vm_manager=crosvm"
_WEBRTC_ARGS = [_GUEST_ENFORCE_SECURITY_FALSE, _START_WEBRTC, _VM_MANAGER]
_VNC_ARGS = ["--start_vnc_server=true"]
_NO_RETRY = 0
# Launch cvd command for acloud report
_LAUNCH_CVD_COMMAND = "launch_cvd_command"


class CvdComputeClient(android_compute_client.AndroidComputeClient):
    """Client that manages Android Virtual Device."""

    DATA_POLICY_CREATE_IF_MISSING = "create_if_missing"
    # Data policy to customize disk size.
    DATA_POLICY_ALWAYS_CREATE = "always_create"

    def __init__(self,
                 acloud_config,
                 oauth2_credentials,
                 boot_timeout_secs=None,
                 ins_timeout_secs=None,
                 report_internal_ip=None,
                 gpu=None):
        """Initialize.

        Args:
            acloud_config: An AcloudConfig object.
            oauth2_credentials: An oauth2client.OAuth2Credentials instance.
            boot_timeout_secs: Integer, the maximum time to wait for the AVD
                               to boot up.
            ins_timeout_secs: Integer, the maximum time to wait for the
                              instance ready.
            report_internal_ip: Boolean to report the internal ip instead of
                                external ip.
            gpu: String, GPU to attach to the device.
        """
        super().__init__(acloud_config, oauth2_credentials)

        self._fetch_cvd_version = acloud_config.fetch_cvd_version
        self._build_api = (
            android_build_client.AndroidBuildClient(oauth2_credentials))
        self._ssh_private_key_path = acloud_config.ssh_private_key_path
        self._boot_timeout_secs = boot_timeout_secs
        self._ins_timeout_secs = ins_timeout_secs
        self._report_internal_ip = report_internal_ip
        self._gpu = gpu
        # Store all failures result when creating one or multiple instances.
        self._all_failures = {}
        # Map from instance names to lists of report.LogFile.
        self._all_logs = {}
        self._extra_args_ssh_tunnel = acloud_config.extra_args_ssh_tunnel
        self._ssh = None
        self._ip = None
        self._user = constants.GCE_USER
        self._stage = constants.STAGE_INIT
        self._execution_time = {_FETCH_ARTIFACT: 0, _GCE_CREATE: 0, _LAUNCH_CVD: 0}

    def InitRemoteHost(self, ssh, ip, user):
        """Init remote host.

        Check if we can ssh to the remote host, stop any cf instances running
        on it, and remove existing files.

        Args:
            ssh: Ssh object.
            ip: namedtuple (internal, external) that holds IP address of the
                remote host, e.g. "external:140.110.20.1, internal:10.0.0.1"
            user: String of user log in to the instance.
        """
        self.SetStage(constants.STAGE_SSH_CONNECT)
        self._ssh = ssh
        self._ip = ip
        self._user = user
        self._ssh.WaitForSsh(timeout=self._ins_timeout_secs)
        self.StopCvd()
        self.CleanUp()

    # TODO(171376263): Refactor CreateInstance() args with avd_spec.
    # pylint: disable=arguments-differ,too-many-locals,broad-except
    def CreateInstance(self, instance, image_name, image_project,
                       build_target=None, branch=None, build_id=None,
                       kernel_branch=None, kernel_build_id=None,
                       kernel_build_target=None, blank_data_disk_size_gb=None,
                       avd_spec=None, extra_scopes=None,
                       system_build_target=None, system_branch=None,
                       system_build_id=None, bootloader_build_target=None,
                       bootloader_branch=None, bootloader_build_id=None):

        """Create/Reuse a single configured cuttlefish device.
        1. Prepare GCE instance.
           Create a new instnace or get IP address for reusing the specific instance.
        2. Put fetch_cvd on the instance.
        3. Invoke fetch_cvd to fetch and run the instance.

        Args:
            instance: instance name.
            image_name: A string, the name of the GCE image.
            image_project: A string, name of the project where the image lives.
                           Assume the default project if None.
            build_target: Target name, e.g. "aosp_cf_x86_phone-userdebug"
            branch: Branch name, e.g. "aosp-master"
            build_id: Build id, a string, e.g. "2263051", "P2804227"
            kernel_branch: Kernel branch name, e.g. "kernel-common-android-4.14"
            kernel_build_id: Kernel build id, a string, e.g. "223051", "P280427"
            kernel_build_target: String, Kernel build target name.
            blank_data_disk_size_gb: Size of the blank data disk in GB.
            avd_spec: An AVDSpec instance.
            extra_scopes: A list of extra scopes to be passed to the instance.
            system_build_target: String of the system image target name,
                                 e.g. "cf_x86_phone-userdebug"
            system_branch: String of the system image branch name.
            system_build_id: String of the system image build id.
            bootloader_build_target: String of the bootloader target name.
            bootloader_branch: String of the bootloader branch name.
            bootloader_build_id: String of the bootloader build id.

        Returns:
            A string, representing instance name.
        """

        # A blank data disk would be created on the host. Make sure the size of
        # the boot disk is large enough to hold it.
        boot_disk_size_gb = (
            int(self.GetImage(image_name, image_project)["diskSizeGb"]) +
            blank_data_disk_size_gb)

        # Record the build info into metadata.
        self._RecordBuildInfo(avd_spec, build_id, build_target,
                              system_build_id, system_build_target,
                              kernel_build_id, kernel_build_target)

        if avd_spec and avd_spec.instance_name_to_reuse:
            self._ip = self._ReusingGceInstance(avd_spec)
        else:
            self._VerifyZoneByQuota()
            self._ip = self._CreateGceInstance(instance, image_name, image_project,
                                               extra_scopes, boot_disk_size_gb,
                                               avd_spec)
        self._ssh = Ssh(ip=self._ip,
                        user=constants.GCE_USER,
                        ssh_private_key_path=self._ssh_private_key_path,
                        extra_args_ssh_tunnel=self._extra_args_ssh_tunnel,
                        report_internal_ip=self._report_internal_ip)
        try:
            self.SetStage(constants.STAGE_SSH_CONNECT)
            self._ssh.WaitForSsh(timeout=self._ins_timeout_secs)
            if avd_spec:
                if avd_spec.instance_name_to_reuse:
                    self.StopCvd()
                    self.CleanUp()
                return instance

            # TODO: Remove following code after create_cf deprecated.
            self.UpdateFetchCvd()

            self.FetchBuild(build_id, branch, build_target, system_build_id,
                            system_branch, system_build_target, kernel_build_id,
                            kernel_branch, kernel_build_target, bootloader_build_id,
                            bootloader_branch, bootloader_build_target)
            self.LaunchCvd(instance,
                           blank_data_disk_size_gb=blank_data_disk_size_gb,
                           boot_timeout_secs=self._boot_timeout_secs)

            return instance
        except Exception as e:
            self._all_failures[instance] = e
            return instance

    def _RecordBuildInfo(self, avd_spec, build_id, build_target,
                         system_build_id, system_build_target,
                         kernel_build_id, kernel_build_target):
        """Rocord the build information into metadata.

        The build information includes build id and build target of base image,
        system image, and kernel image.

        Args:
            avd_spec: An AVDSpec instance.
            build_id: String, build id for the base image.
            build_target: String, target name for the base image,
                          e.g. "cf_x86_phone-userdebug"
            system_build_id: String, build id for the system image.
            system_build_target: String, system build target name,
                                 e.g. "cf_x86_phone-userdebug"
            kernel_build_id: String, kernel build id, e.g. "223051", "P280427"
            kernel_build_target: String, kernel build target name.
        """
        if avd_spec and avd_spec.image_source == constants.IMAGE_SRC_REMOTE:
            build_id = avd_spec.remote_image.get(constants.BUILD_ID)
            build_target = avd_spec.remote_image.get(constants.BUILD_TARGET)
            system_build_id = avd_spec.system_build_info.get(constants.BUILD_ID)
            system_build_target = avd_spec.system_build_info.get(constants.BUILD_TARGET)
            kernel_build_id = avd_spec.kernel_build_info.get(constants.BUILD_ID)
            kernel_build_target = avd_spec.kernel_build_info.get(constants.BUILD_TARGET)
        if build_id and build_target:
            self._metadata.update({"build_id": build_id})
            self._metadata.update({"build_target": build_target})
        if system_build_id and system_build_target:
            self._metadata.update({"system_build_id": system_build_id})
            self._metadata.update({"system_build_target": system_build_target})
        if kernel_build_id and kernel_build_target:
            self._metadata.update({"kernel_build_id": kernel_build_id})
            self._metadata.update({"kernel_build_target": kernel_build_target})

    # pylint: disable=too-many-branches
    def _GetLaunchCvdArgs(self, avd_spec=None, blank_data_disk_size_gb=None,
                          decompress_kernel=None, instance=None):
        """Get launch_cvd args.

        Args:
            avd_spec: An AVDSpec instance.
            blank_data_disk_size_gb: Size of the blank data disk in GB.
            decompress_kernel: Boolean, if true decompress the kernel.
            instance: String, instance name.

        Returns:
            String, args of launch_cvd.
        """
        launch_cvd_args = []
        if blank_data_disk_size_gb and blank_data_disk_size_gb > 0:
            # Policy 'create_if_missing' would create a blank userdata disk if
            # missing. If already exist, reuse the disk.
            launch_cvd_args.append(
                "-data_policy=" + self.DATA_POLICY_CREATE_IF_MISSING)
            launch_cvd_args.append(
                "-blank_data_image_mb=%d" % (blank_data_disk_size_gb * 1024))
        if avd_spec:
            launch_cvd_args.append("-config=%s" % avd_spec.flavor)
            if avd_spec.hw_customize or not self._ArgSupportInLaunchCVD(_CONFIG_ARG):
                launch_cvd_args.append(
                    "-x_res=" + avd_spec.hw_property[constants.HW_X_RES])
                launch_cvd_args.append(
                    "-y_res=" + avd_spec.hw_property[constants.HW_Y_RES])
                launch_cvd_args.append(
                    "-dpi=" + avd_spec.hw_property[constants.HW_ALIAS_DPI])
                if constants.HW_ALIAS_DISK in avd_spec.hw_property:
                    launch_cvd_args.append(
                        "-data_policy=" + self.DATA_POLICY_ALWAYS_CREATE)
                    launch_cvd_args.append(
                        "-blank_data_image_mb="
                        + avd_spec.hw_property[constants.HW_ALIAS_DISK])
                if constants.HW_ALIAS_CPUS in avd_spec.hw_property:
                    launch_cvd_args.append(
                        "-cpus=%s" % avd_spec.hw_property[constants.HW_ALIAS_CPUS])
                if constants.HW_ALIAS_MEMORY in avd_spec.hw_property:
                    launch_cvd_args.append(
                        "-memory_mb=%s" % avd_spec.hw_property[constants.HW_ALIAS_MEMORY])
            if avd_spec.connect_webrtc:
                launch_cvd_args.extend(_WEBRTC_ARGS)
                launch_cvd_args.append(_WEBRTC_ID % {"instance": instance})
            if avd_spec.connect_vnc:
                launch_cvd_args.extend(_VNC_ARGS)
            if avd_spec.num_avds_per_instance > 1:
                launch_cvd_args.append(
                    _NUM_AVDS_ARG % {"num_AVD": avd_spec.num_avds_per_instance})
            if avd_spec.launch_args:
                launch_cvd_args.append(avd_spec.launch_args)
        else:
            resolution = self._resolution.split("x")
            launch_cvd_args.append("-x_res=" + resolution[0])
            launch_cvd_args.append("-y_res=" + resolution[1])
            launch_cvd_args.append("-dpi=" + resolution[3])

        if not avd_spec and self._launch_args:
            launch_cvd_args.append(self._launch_args)

        if decompress_kernel:
            launch_cvd_args.append(_DECOMPRESS_KERNEL_ARG)

        launch_cvd_args.append(_UNDEFOK_ARG)
        launch_cvd_args.append(_AGREEMENT_PROMPT_ARG)
        return launch_cvd_args

    def _ArgSupportInLaunchCVD(self, arg):
        """Check if the arg is supported in launch_cvd.

        Args:
            arg: String of the arg. e.g. "-config".

        Returns:
            True if this arg is supported. Otherwise False.
        """
        if arg in self._ssh.GetCmdOutput("./bin/launch_cvd --help"):
            return True
        return False

    def StopCvd(self):
        """Stop CVD.

        If stop_cvd fails, assume that it's because there was no previously
        running device.
        """
        ssh_command = "./bin/stop_cvd"
        try:
            self._ssh.Run(ssh_command)
        except subprocess.CalledProcessError as e:
            logger.debug("Failed to stop_cvd (possibly no running device): %s", e)

    def CleanUp(self):
        """Clean up the files/folders on the existing instance.

        If previous AVD have these files/folders, reusing the instance may have
        side effects if not cleaned. The path in the instance is /home/vsoc-01/*
        if the GCE user is vsoc-01.
        """

        ssh_command = "'/bin/rm -rf /home/%s/*'" % self._user
        try:
            self._ssh.Run(ssh_command)
        except subprocess.CalledProcessError as e:
            logger.debug("Failed to clean up the files/folders: %s", e)

    @utils.TimeExecute(function_description="Launching AVD(s) and waiting for boot up",
                       result_evaluator=utils.BootEvaluator)
    def LaunchCvd(self, instance, avd_spec=None,
                  blank_data_disk_size_gb=None,
                  decompress_kernel=None,
                  boot_timeout_secs=None):
        """Launch CVD.

        Launch AVD with launch_cvd. If the process is failed, acloud would show
        error messages and auto download log files from remote instance.

        Args:
            instance: String, instance name.
            avd_spec: An AVDSpec instance.
            blank_data_disk_size_gb: Size of the blank data disk in GB.
            decompress_kernel: Boolean, if true decompress the kernel.
            boot_timeout_secs: Integer, the maximum time to wait for the
                               command to respond.

        Returns:
           dict of faliures, return this dict for BootEvaluator to handle
           LaunchCvd success or fail messages.
        """
        self.SetStage(constants.STAGE_BOOT_UP)
        timestart = time.time()
        error_msg = ""
        launch_cvd_args = self._GetLaunchCvdArgs(avd_spec,
                                                 blank_data_disk_size_gb,
                                                 decompress_kernel,
                                                 instance)
        boot_timeout_secs = boot_timeout_secs or constants.DEFAULT_CF_BOOT_TIMEOUT
        ssh_command = "./bin/launch_cvd -daemon " + " ".join(launch_cvd_args)
        try:
            self.ExtendReportData(_LAUNCH_CVD_COMMAND, ssh_command)
            self._ssh.Run(ssh_command, boot_timeout_secs, retry=_NO_RETRY)
        except (subprocess.CalledProcessError, errors.DeviceConnectionError) as e:
            # TODO(b/140475060): Distinguish the error is command return error
            # or timeout error.
            error_msg = ("Device %s did not finish on boot within timeout (%s secs)"
                         % (instance, boot_timeout_secs))
            self._all_failures[instance] = error_msg
            utils.PrintColorString(str(e), utils.TextColors.FAIL)

        self._FindLogFiles(instance,
                           error_msg and avd_spec and not avd_spec.no_pull_log)
        self._execution_time[_LAUNCH_CVD] = round(time.time() - timestart, 2)
        return {instance: error_msg} if error_msg else {}

<<<<<<< HEAD
    def _PullAllLogFiles(self, instance):
        """Pull all log files from instance.

        1. Download log files to temp folder.
        2. Show messages about the download folder for users.
=======
    def _GetBootTimeout(self, timeout_secs):
        """Get boot timeout.

        Timeout settings includes download artifacts and boot up.

        Args:
            timeout_secs: integer of timeout value.

        Returns:
            The timeout values for device boots up.
        """
        boot_timeout_secs = timeout_secs - self._execution_time[_FETCH_ARTIFACT]
        logger.debug("Timeout for boot: %s secs", boot_timeout_secs)
        return boot_timeout_secs

    def _FindLogFiles(self, instance, download):
        """Find and pull all log files from instance.
>>>>>>> a448b9f5

        Args:
            instance: String, instance name.
            download: Whether to download the files to a temporary directory
                      and show messages to the user.
        """
        self._all_logs[instance] = [
            report.LogFile("/var/log/kern.log", constants.LOG_TYPE_KERNEL_LOG,
                           "host_kernel.log")]
        log_files = pull.GetAllLogFilePaths(self._ssh)
        for log_file in log_files:
            log = report.LogFile(log_file, constants.LOG_TYPE_TEXT)
            if log_file.endswith("kernel.log"):
                log = report.LogFile(log_file, constants.LOG_TYPE_KERNEL_LOG)
            if log_file.endswith("logcat"):
                log = report.LogFile(log_file, constants.LOG_TYPE_LOGCAT,
                                     "full_gce_logcat")
            self._all_logs[instance].append(log)

        if not download:
            return
        error_log_folder = pull.GetDownloadLogFolder(instance)
        pull.PullLogs(self._ssh, log_files, error_log_folder)
        self.ExtendReportData(constants.ERROR_LOG_FOLDER, error_log_folder)

    @utils.TimeExecute(function_description="Reusing GCE instance")
    def _ReusingGceInstance(self, avd_spec):
        """Reusing a cuttlefish existing instance.

        Args:
            avd_spec: An AVDSpec instance.

        Returns:
            ssh.IP object, that stores internal and external ip of the instance.
        """
        gcompute_client.ComputeClient.AddSshRsaInstanceMetadata(
            self, constants.GCE_USER, avd_spec.cfg.ssh_public_key_path,
            avd_spec.instance_name_to_reuse)
        ip = gcompute_client.ComputeClient.GetInstanceIP(
            self, instance=avd_spec.instance_name_to_reuse, zone=self._zone)

        return ip

    @utils.TimeExecute(function_description="Creating GCE instance")
    def _CreateGceInstance(self, instance, image_name, image_project,
                           extra_scopes, boot_disk_size_gb, avd_spec):
        """Create a single configured cuttlefish device.

        Override method from parent class.
        Args:
            instance: String, instance name.
            image_name: String, the name of the GCE image.
            image_project: String, the name of the project where the image.
            extra_scopes: A list of extra scopes to be passed to the instance.
            boot_disk_size_gb: Integer, size of the boot disk in GB.
            avd_spec: An AVDSpec instance.

        Returns:
            ssh.IP object, that stores internal and external ip of the instance.
        """
        self.SetStage(constants.STAGE_GCE)
        timestart = time.time()
        metadata = self._metadata.copy()

        if avd_spec:
            metadata[constants.INS_KEY_AVD_TYPE] = avd_spec.avd_type
            metadata[constants.INS_KEY_AVD_FLAVOR] = avd_spec.flavor
            metadata[constants.INS_KEY_DISPLAY] = ("%sx%s (%s)" % (
                avd_spec.hw_property[constants.HW_X_RES],
                avd_spec.hw_property[constants.HW_Y_RES],
                avd_spec.hw_property[constants.HW_ALIAS_DPI]))
            if avd_spec.gce_metadata:
                for key, value in avd_spec.gce_metadata.items():
                    metadata[key] = value

        disk_args = self._GetDiskArgs(
            instance, image_name, image_project, boot_disk_size_gb)
        gcompute_client.ComputeClient.CreateInstance(
            self,
            instance=instance,
            image_name=image_name,
            image_project=image_project,
            disk_args=disk_args,
            metadata=metadata,
            machine_type=self._machine_type,
            network=self._network,
            zone=self._zone,
            gpu=self._gpu,
            extra_scopes=extra_scopes,
            tags=["appstreaming"] if (
                avd_spec and avd_spec.connect_webrtc) else None)
        ip = gcompute_client.ComputeClient.GetInstanceIP(
            self, instance=instance, zone=self._zone)
        logger.debug("'instance_ip': %s", ip.internal
                     if self._report_internal_ip else ip.external)

        self._execution_time[_GCE_CREATE] = round(time.time() - timestart, 2)
        return ip

    @utils.TimeExecute(function_description="Uploading build fetcher to instance")
    def UpdateFetchCvd(self):
        """Download fetch_cvd from the Build API, and upload it to a remote instance.

        The version of fetch_cvd to use is retrieved from the configuration file. Once fetch_cvd
        is on the instance, future commands can use it to download relevant Cuttlefish files from
        the Build API on the instance itself.
        """
        self.SetStage(constants.STAGE_ARTIFACT)
        download_dir = tempfile.mkdtemp()
        download_target = os.path.join(download_dir, _FETCHER_NAME)
        self._build_api.DownloadFetchcvd(download_target, self._fetch_cvd_version)
        self._ssh.ScpPushFile(src_file=download_target, dst_file=_FETCHER_NAME)
        os.remove(download_target)
        os.rmdir(download_dir)

    @utils.TimeExecute(function_description="Downloading build on instance")
    def FetchBuild(self, build_id, branch, build_target, system_build_id,
                   system_branch, system_build_target, kernel_build_id,
                   kernel_branch, kernel_build_target, bootloader_build_id,
                   bootloader_branch, bootloader_build_target):
        """Execute fetch_cvd on the remote instance to get Cuttlefish runtime files.

        Args:
            build_id: String of build id, e.g. "2263051", "P2804227"
            branch: String of branch name, e.g. "aosp-master"
            build_target: String of target name.
                          e.g. "aosp_cf_x86_phone-userdebug"
            system_build_id: String of the system image build id.
            system_branch: String of the system image branch name.
            system_build_target: String of the system image target name,
                                 e.g. "cf_x86_phone-userdebug"
            kernel_build_id: String of the kernel image build id.
            kernel_branch: String of the kernel image branch name.
            kernel_build_target: String of the kernel image target name,
            bootloader_build_id: String of the bootloader build id.
            bootloader_branch: String of the bootloader branch name.
            bootloader_build_target: String of the bootloader target name.

        Returns:
            List of string args for fetch_cvd.
        """
        timestart = time.time()
        fetch_cvd_args = ["-credential_source=gce"]
        fetch_cvd_build_args = self._build_api.GetFetchBuildArgs(
            build_id, branch, build_target, system_build_id, system_branch,
            system_build_target, kernel_build_id, kernel_branch,
            kernel_build_target, bootloader_build_id, bootloader_branch,
            bootloader_build_target)
        fetch_cvd_args.extend(fetch_cvd_build_args)

        self._ssh.Run("./fetch_cvd " + " ".join(fetch_cvd_args),
                      timeout=constants.DEFAULT_SSH_TIMEOUT)
        self._execution_time[_FETCH_ARTIFACT] = round(time.time() - timestart, 2)

    def GetInstanceIP(self, instance=None):
        """Override method from parent class.

        It need to get the IP address in the common_operation. If the class
        already defind the ip address, return the ip address.

        Args:
            instance: String, representing instance name.

        Returns:
            ssh.IP object, that stores internal and external ip of the instance.
        """
        if self._ip:
            return self._ip
        return gcompute_client.ComputeClient.GetInstanceIP(
            self, instance=instance, zone=self._zone)

    def GetHostImageName(self, stable_image_name, image_family, image_project):
        """Get host image name.

        Args:
            stable_image_name: String of stable host image name.
            image_family: String of image family.
            image_project: String of image project.

        Returns:
            String of stable host image name.

        Raises:
            errors.ConfigError: There is no host image name in config file.
        """
        if stable_image_name:
            return stable_image_name

        if image_family:
            image_name = gcompute_client.ComputeClient.GetImageFromFamily(
                self, image_family, image_project)["name"]
            logger.debug("Get the host image name from image family: %s", image_name)
            return image_name

        raise errors.ConfigError(
            "Please specify 'stable_host_image_name' or 'stable_host_image_family'"
            " in config.")

    def SetStage(self, stage):
        """Set stage to know the create progress.

        Args:
            stage: Integer, the stage would like STAGE_INIT, STAGE_GCE.
        """
        self._stage = stage

    @property
    def all_failures(self):
        """Return all_failures"""
        return self._all_failures

    @property
    def all_logs(self):
        """Return all_logs"""
        return self._all_logs

    @property
    def execution_time(self):
        """Return execution_time"""
        return self._execution_time

    @property
    def stage(self):
        """Return stage"""
        return self._stage

    @property
    def build_api(self):
        """Return build_api"""
        return self._build_api<|MERGE_RESOLUTION|>--- conflicted
+++ resolved
@@ -37,6 +37,7 @@
 
 import logging
 import os
+import re
 import subprocess
 import tempfile
 import time
@@ -50,6 +51,7 @@
 from acloud.internal.lib.ssh import Ssh
 from acloud.public import report
 from acloud.pull import pull
+from acloud.setup import mkcert
 
 
 logger = logging.getLogger(__name__)
@@ -59,23 +61,34 @@
 _AGREEMENT_PROMPT_ARG = "-report_anonymous_usage_stats=y"
 _UNDEFOK_ARG = "-undefok=report_anonymous_usage_stats,config"
 _NUM_AVDS_ARG = "-num_instances=%(num_AVD)s"
+# Connect the OpenWrt device via console file.
+_ENABLE_CONSOLE_ARG = "-console=true"
 _DEFAULT_BRANCH = "aosp-master"
-_FETCHER_BUILD_TARGET = "aosp_cf_x86_phone-userdebug"
+_FETCHER_BUILD_TARGET = "aosp_cf_x86_64_phone-userdebug"
 _FETCHER_NAME = "fetch_cvd"
 # Time info to write in report.
 _FETCH_ARTIFACT = "fetch_artifact_time"
 _GCE_CREATE = "gce_create_time"
 _LAUNCH_CVD = "launch_cvd_time"
 # WebRTC args for launching AVD
-_GUEST_ENFORCE_SECURITY_FALSE = "--guest_enforce_security=false"
 _START_WEBRTC = "--start_webrtc"
 _WEBRTC_ID = "--webrtc_device_id=%(instance)s"
 _VM_MANAGER = "--vm_manager=crosvm"
-_WEBRTC_ARGS = [_GUEST_ENFORCE_SECURITY_FALSE, _START_WEBRTC, _VM_MANAGER]
+_WEBRTC_ARGS = [_START_WEBRTC, _VM_MANAGER]
 _VNC_ARGS = ["--start_vnc_server=true"]
 _NO_RETRY = 0
 # Launch cvd command for acloud report
 _LAUNCH_CVD_COMMAND = "launch_cvd_command"
+_CONFIG_RE = re.compile(r"^config=(?P<config>.+)")
+_TRUST_REMOTE_INSTANCE_COMMAND = (
+    f"\"sudo cp ~/{constants.WEBRTC_CERTS_PATH}/{constants.SSL_CA_NAME}.pem "
+    f"{constants.SSL_TRUST_CA_DIR}/{constants.SSL_CA_NAME}.crt;"
+    "sudo update-ca-certificates;\"")
+# Remote host instance name
+_HOST_INSTANCE_NAME_FORMAT = (constants.INSTANCE_TYPE_HOST +
+                              "-%(ip_addr)s-%(build_id)s-%(build_target)s")
+_HOST_INSTANCE_NAME_PATTERN = re.compile(constants.INSTANCE_TYPE_HOST +
+                                         r"-(?P<ip_addr>[\d.]+)-.+")
 
 
 class CvdComputeClient(android_compute_client.AndroidComputeClient):
@@ -123,8 +136,40 @@
         self._ssh = None
         self._ip = None
         self._user = constants.GCE_USER
+        self._openwrt = None
         self._stage = constants.STAGE_INIT
         self._execution_time = {_FETCH_ARTIFACT: 0, _GCE_CREATE: 0, _LAUNCH_CVD: 0}
+
+    @staticmethod
+    def FormatRemoteHostInstanceName(ip_addr, build_id, build_target):
+        """Convert an IP address and build info to an instance name.
+
+        Args:
+            ip_addr: String, the IP address of the remote host.
+            build_id: String, the build id.
+            build_target: String, the build target, e.g., aosp_cf_x86_64_phone.
+
+        Return:
+            String, the instance name.
+        """
+        return _HOST_INSTANCE_NAME_FORMAT % {
+            "ip_addr": ip_addr,
+            "build_id": build_id,
+            "build_target": build_target}
+
+    @staticmethod
+    def ParseRemoteHostAddress(instance_name):
+        """Parse IP address from a remote host instance name.
+
+        Args:
+            instance_name: String, the instance name.
+
+        Returns:
+            The IP address as a string.
+            None if the name does not represent a remote host instance.
+        """
+        match = _HOST_INSTANCE_NAME_PATTERN.fullmatch(instance_name)
+        return match.group("ip_addr") if match else None
 
     def InitRemoteHost(self, ssh, ip, user):
         """Init remote host.
@@ -155,7 +200,9 @@
                        avd_spec=None, extra_scopes=None,
                        system_build_target=None, system_branch=None,
                        system_build_id=None, bootloader_build_target=None,
-                       bootloader_branch=None, bootloader_build_id=None):
+                       bootloader_branch=None, bootloader_build_id=None,
+                       ota_build_target=None, ota_branch=None,
+                       ota_build_id=None):
 
         """Create/Reuse a single configured cuttlefish device.
         1. Prepare GCE instance.
@@ -168,7 +215,7 @@
             image_name: A string, the name of the GCE image.
             image_project: A string, name of the project where the image lives.
                            Assume the default project if None.
-            build_target: Target name, e.g. "aosp_cf_x86_phone-userdebug"
+            build_target: Target name, e.g. "aosp_cf_x86_64_phone-userdebug"
             branch: Branch name, e.g. "aosp-master"
             build_id: Build id, a string, e.g. "2263051", "P2804227"
             kernel_branch: Kernel branch name, e.g. "kernel-common-android-4.14"
@@ -184,6 +231,9 @@
             bootloader_build_target: String of the bootloader target name.
             bootloader_branch: String of the bootloader branch name.
             bootloader_build_id: String of the bootloader build id.
+            ota_build_target: String of the otatools target name.
+            ota_branch: String of the otatools branch name.
+            ota_build_id: String of the otatools build id.
 
         Returns:
             A string, representing instance name.
@@ -194,11 +244,6 @@
         boot_disk_size_gb = (
             int(self.GetImage(image_name, image_project)["diskSizeGb"]) +
             blank_data_disk_size_gb)
-
-        # Record the build info into metadata.
-        self._RecordBuildInfo(avd_spec, build_id, build_target,
-                              system_build_id, system_build_target,
-                              kernel_build_id, kernel_build_target)
 
         if avd_spec and avd_spec.instance_name_to_reuse:
             self._ip = self._ReusingGceInstance(avd_spec)
@@ -227,7 +272,8 @@
             self.FetchBuild(build_id, branch, build_target, system_build_id,
                             system_branch, system_build_target, kernel_build_id,
                             kernel_branch, kernel_build_target, bootloader_build_id,
-                            bootloader_branch, bootloader_build_target)
+                            bootloader_branch, bootloader_build_target,
+                            ota_build_id, ota_branch, ota_build_target)
             self.LaunchCvd(instance,
                            blank_data_disk_size_gb=blank_data_disk_size_gb,
                            boot_timeout_secs=self._boot_timeout_secs)
@@ -237,41 +283,21 @@
             self._all_failures[instance] = e
             return instance
 
-    def _RecordBuildInfo(self, avd_spec, build_id, build_target,
-                         system_build_id, system_build_target,
-                         kernel_build_id, kernel_build_target):
-        """Rocord the build information into metadata.
-
-        The build information includes build id and build target of base image,
-        system image, and kernel image.
-
-        Args:
-            avd_spec: An AVDSpec instance.
-            build_id: String, build id for the base image.
-            build_target: String, target name for the base image,
-                          e.g. "cf_x86_phone-userdebug"
-            system_build_id: String, build id for the system image.
-            system_build_target: String, system build target name,
-                                 e.g. "cf_x86_phone-userdebug"
-            kernel_build_id: String, kernel build id, e.g. "223051", "P280427"
-            kernel_build_target: String, kernel build target name.
-        """
-        if avd_spec and avd_spec.image_source == constants.IMAGE_SRC_REMOTE:
-            build_id = avd_spec.remote_image.get(constants.BUILD_ID)
-            build_target = avd_spec.remote_image.get(constants.BUILD_TARGET)
-            system_build_id = avd_spec.system_build_info.get(constants.BUILD_ID)
-            system_build_target = avd_spec.system_build_info.get(constants.BUILD_TARGET)
-            kernel_build_id = avd_spec.kernel_build_info.get(constants.BUILD_ID)
-            kernel_build_target = avd_spec.kernel_build_info.get(constants.BUILD_TARGET)
-        if build_id and build_target:
-            self._metadata.update({"build_id": build_id})
-            self._metadata.update({"build_target": build_target})
-        if system_build_id and system_build_target:
-            self._metadata.update({"system_build_id": system_build_id})
-            self._metadata.update({"system_build_target": system_build_target})
-        if kernel_build_id and kernel_build_target:
-            self._metadata.update({"kernel_build_id": kernel_build_id})
-            self._metadata.update({"kernel_build_target": kernel_build_target})
+    def _GetConfigFromAndroidInfo(self):
+        """Get config value from android-info.txt.
+
+        The config in android-info.txt would like "config=phone".
+
+        Returns:
+            Strings of config value.
+        """
+        android_info = self._ssh.GetCmdOutput(
+            "cat %s" % constants.ANDROID_INFO_FILE)
+        logger.debug("Android info: %s", android_info)
+        config_match = _CONFIG_RE.match(android_info)
+        if config_match:
+            return config_match.group("config")
+        return None
 
     # pylint: disable=too-many-branches
     def _GetLaunchCvdArgs(self, avd_spec=None, blank_data_disk_size_gb=None,
@@ -296,8 +322,10 @@
             launch_cvd_args.append(
                 "-blank_data_image_mb=%d" % (blank_data_disk_size_gb * 1024))
         if avd_spec:
-            launch_cvd_args.append("-config=%s" % avd_spec.flavor)
-            if avd_spec.hw_customize or not self._ArgSupportInLaunchCVD(_CONFIG_ARG):
+            config = self._GetConfigFromAndroidInfo()
+            if config:
+                launch_cvd_args.append("-config=%s" % config)
+            if avd_spec.hw_customize or not config:
                 launch_cvd_args.append(
                     "-x_res=" + avd_spec.hw_property[constants.HW_X_RES])
                 launch_cvd_args.append(
@@ -321,6 +349,8 @@
                 launch_cvd_args.append(_WEBRTC_ID % {"instance": instance})
             if avd_spec.connect_vnc:
                 launch_cvd_args.extend(_VNC_ARGS)
+            if avd_spec.openwrt:
+                launch_cvd_args.append(_ENABLE_CONSOLE_ARG)
             if avd_spec.num_avds_per_instance > 1:
                 launch_cvd_args.append(
                     _NUM_AVDS_ARG % {"num_AVD": avd_spec.num_avds_per_instance})
@@ -342,19 +372,7 @@
         launch_cvd_args.append(_AGREEMENT_PROMPT_ARG)
         return launch_cvd_args
 
-    def _ArgSupportInLaunchCVD(self, arg):
-        """Check if the arg is supported in launch_cvd.
-
-        Args:
-            arg: String of the arg. e.g. "-config".
-
-        Returns:
-            True if this arg is supported. Otherwise False.
-        """
-        if arg in self._ssh.GetCmdOutput("./bin/launch_cvd --help"):
-            return True
-        return False
-
+    # pylint: disable=broad-except
     def StopCvd(self):
         """Stop CVD.
 
@@ -364,7 +382,7 @@
         ssh_command = "./bin/stop_cvd"
         try:
             self._ssh.Run(ssh_command)
-        except subprocess.CalledProcessError as e:
+        except Exception as e:
             logger.debug("Failed to stop_cvd (possibly no running device): %s", e)
 
     def CleanUp(self):
@@ -411,16 +429,25 @@
                                                  blank_data_disk_size_gb,
                                                  decompress_kernel,
                                                  instance)
-        boot_timeout_secs = boot_timeout_secs or constants.DEFAULT_CF_BOOT_TIMEOUT
+        boot_timeout_secs = self._GetBootTimeout(
+            boot_timeout_secs or constants.DEFAULT_CF_BOOT_TIMEOUT)
         ssh_command = "./bin/launch_cvd -daemon " + " ".join(launch_cvd_args)
         try:
             self.ExtendReportData(_LAUNCH_CVD_COMMAND, ssh_command)
             self._ssh.Run(ssh_command, boot_timeout_secs, retry=_NO_RETRY)
-        except (subprocess.CalledProcessError, errors.DeviceConnectionError) as e:
-            # TODO(b/140475060): Distinguish the error is command return error
-            # or timeout error.
+            self._UpdateOpenWrtStatus(avd_spec)
+        except (subprocess.CalledProcessError, errors.DeviceConnectionError,
+                errors.LaunchCVDFail) as e:
             error_msg = ("Device %s did not finish on boot within timeout (%s secs)"
                          % (instance, boot_timeout_secs))
+            if constants.ERROR_MSG_VNC_NOT_SUPPORT in str(e):
+                error_msg = (
+                    "VNC is not supported in the current build. Please try WebRTC such "
+                    "as '$acloud create' or '$acloud create --autoconnect webrtc'")
+            if constants.ERROR_MSG_WEBRTC_NOT_SUPPORT in str(e):
+                error_msg = (
+                    "WEBRTC is not supported in the current build. Please try VNC such "
+                    "as '$acloud create --autoconnect vnc'")
             self._all_failures[instance] = error_msg
             utils.PrintColorString(str(e), utils.TextColors.FAIL)
 
@@ -429,13 +456,6 @@
         self._execution_time[_LAUNCH_CVD] = round(time.time() - timestart, 2)
         return {instance: error_msg} if error_msg else {}
 
-<<<<<<< HEAD
-    def _PullAllLogFiles(self, instance):
-        """Pull all log files from instance.
-
-        1. Download log files to temp folder.
-        2. Show messages about the download folder for users.
-=======
     def _GetBootTimeout(self, timeout_secs):
         """Get boot timeout.
 
@@ -453,7 +473,6 @@
 
     def _FindLogFiles(self, instance, download):
         """Find and pull all log files from instance.
->>>>>>> a448b9f5
 
         Args:
             instance: String, instance name.
@@ -528,9 +547,13 @@
             if avd_spec.gce_metadata:
                 for key, value in avd_spec.gce_metadata.items():
                     metadata[key] = value
+            # Record webrtc port, it will be removed if cvd support to show it.
+            if avd_spec.connect_webrtc:
+                metadata[constants.INS_KEY_WEBRTC_PORT] = constants.WEBRTC_LOCAL_PORT
 
         disk_args = self._GetDiskArgs(
             instance, image_name, image_project, boot_disk_size_gb)
+        disable_external_ip = avd_spec.disable_external_ip if avd_spec else False
         gcompute_client.ComputeClient.CreateInstance(
             self,
             instance=instance,
@@ -542,9 +565,9 @@
             network=self._network,
             zone=self._zone,
             gpu=self._gpu,
+            disk_type=avd_spec.disk_type if avd_spec else None,
             extra_scopes=extra_scopes,
-            tags=["appstreaming"] if (
-                avd_spec and avd_spec.connect_webrtc) else None)
+            disable_external_ip=disable_external_ip)
         ip = gcompute_client.ComputeClient.GetInstanceIP(
             self, instance=instance, zone=self._zone)
         logger.debug("'instance_ip': %s", ip.internal
@@ -573,14 +596,15 @@
     def FetchBuild(self, build_id, branch, build_target, system_build_id,
                    system_branch, system_build_target, kernel_build_id,
                    kernel_branch, kernel_build_target, bootloader_build_id,
-                   bootloader_branch, bootloader_build_target):
+                   bootloader_branch, bootloader_build_target, ota_build_id,
+                   ota_branch, ota_build_target):
         """Execute fetch_cvd on the remote instance to get Cuttlefish runtime files.
 
         Args:
             build_id: String of build id, e.g. "2263051", "P2804227"
             branch: String of branch name, e.g. "aosp-master"
             build_target: String of target name.
-                          e.g. "aosp_cf_x86_phone-userdebug"
+                          e.g. "aosp_cf_x86_64_phone-userdebug"
             system_build_id: String of the system image build id.
             system_branch: String of the system image branch name.
             system_build_target: String of the system image target name,
@@ -591,6 +615,9 @@
             bootloader_build_id: String of the bootloader build id.
             bootloader_branch: String of the bootloader branch name.
             bootloader_build_target: String of the bootloader target name.
+            ota_build_id: String of the otatools build id.
+            ota_branch: String of the otatools branch name.
+            ota_build_target: String of the otatools target name.
 
         Returns:
             List of string args for fetch_cvd.
@@ -601,12 +628,61 @@
             build_id, branch, build_target, system_build_id, system_branch,
             system_build_target, kernel_build_id, kernel_branch,
             kernel_build_target, bootloader_build_id, bootloader_branch,
-            bootloader_build_target)
+            bootloader_build_target, ota_build_id, ota_branch, ota_build_target)
         fetch_cvd_args.extend(fetch_cvd_build_args)
 
         self._ssh.Run("./fetch_cvd " + " ".join(fetch_cvd_args),
                       timeout=constants.DEFAULT_SSH_TIMEOUT)
         self._execution_time[_FETCH_ARTIFACT] = round(time.time() - timestart, 2)
+
+    @utils.TimeExecute(function_description="Update instance's certificates")
+    def UpdateCertificate(self):
+        """Update webrtc default certificates of the remote instance.
+
+        For trusting both the localhost and remote instance, the process will
+        upload certificates(rootCA.pem, server.crt, server.key) and the mkcert
+        tool from the client workstation to remote instance where running the
+        mkcert with the uploaded rootCA file and replace the webrtc frontend
+        default certificates for connecting to a remote webrtc AVD without the
+        insecure warning.
+        """
+        local_cert_dir = os.path.join(os.path.expanduser("~"),
+                                      constants.SSL_DIR)
+        if mkcert.AllocateLocalHostCert():
+            upload_files = []
+            for cert_file in (constants.WEBRTC_CERTS_FILES +
+                              [f"{constants.SSL_CA_NAME}.pem"]):
+                upload_files.append(os.path.join(local_cert_dir,
+                                                 cert_file))
+            try:
+                self._ssh.ScpPushFiles(upload_files, constants.WEBRTC_CERTS_PATH)
+                self._ssh.Run(_TRUST_REMOTE_INSTANCE_COMMAND)
+            except subprocess.CalledProcessError:
+                logger.debug("Update WebRTC frontend certificate failed.")
+
+    @utils.TimeExecute(function_description="Upload extra files to instance")
+    def UploadExtraFiles(self, extra_files):
+        """Upload extra files into GCE instance.
+
+        Args:
+            extra_files: List of namedtuple ExtraFile.
+
+        Raises:
+            errors.CheckPathError: The provided path doesn't exist.
+        """
+        for extra_file in extra_files:
+            if not os.path.exists(extra_file.source):
+                raise errors.CheckPathError(
+                    "The path doesn't exist: %s" % extra_file.source)
+            self._ssh.ScpPushFile(extra_file.source, extra_file.target)
+
+    def GetSshConnectCmd(self):
+        """Get ssh connect command.
+
+        Returns:
+            String of ssh connect command.
+        """
+        return self._ssh.GetBaseCmd(constants.SSH_BIN)
 
     def GetInstanceIP(self, instance=None):
         """Override method from parent class.
@@ -660,6 +736,14 @@
         """
         self._stage = stage
 
+    def _UpdateOpenWrtStatus(self, avd_spec):
+        """Update the OpenWrt device status.
+
+        Args:
+            avd_spec: An AVDSpec instance.
+        """
+        self._openwrt = avd_spec.openwrt if avd_spec else False
+
     @property
     def all_failures(self):
         """Return all_failures"""
@@ -681,6 +765,11 @@
         return self._stage
 
     @property
+    def openwrt(self):
+        """Return openwrt"""
+        return self._openwrt
+
+    @property
     def build_api(self):
         """Return build_api"""
         return self._build_api