--- conflicted
+++ resolved
@@ -16,6 +16,7 @@
 
 """Tests for acloud.internal.lib.cvd_compute_client_multi_stage."""
 
+import collections
 import glob
 import os
 import subprocess
@@ -23,6 +24,7 @@
 
 from unittest import mock
 
+from acloud import errors
 from acloud.create import avd_spec
 from acloud.internal import constants
 from acloud.internal.lib import android_build_client
@@ -31,7 +33,12 @@
 from acloud.internal.lib import gcompute_client
 from acloud.internal.lib import utils
 from acloud.internal.lib.ssh import Ssh
+from acloud.internal.lib.ssh import IP
 from acloud.list import list as list_instances
+from acloud.setup import mkcert
+
+
+ExtraFile = collections.namedtuple("ExtraFile", ["source", "target"])
 
 
 class CvdComputeClientTest(driver_test_lib.BaseDriverTest):
@@ -45,7 +52,7 @@
     NETWORK = "fake-network"
     ZONE = "fake-zone"
     BRANCH = "fake-branch"
-    TARGET = "aosp_cf_x86_phone-userdebug"
+    TARGET = "aosp_cf_x86_64_phone-userdebug"
     BUILD_ID = "2263051"
     KERNEL_BRANCH = "fake-kernel-branch"
     KERNEL_BUILD_ID = "1234567"
@@ -59,6 +66,10 @@
     LAUNCH_ARGS = "--setupwizard_mode=REQUIRED"
     EXTRA_SCOPES = ["scope1"]
     GPU = "fake-gpu"
+    DISK_TYPE = "fake-disk-type"
+    FAKE_IP = IP(external="1.1.1.1", internal="10.1.1.1")
+    REMOTE_HOST_IP = "192.0.2.1"
+    REMOTE_HOST_INSTANCE_NAME = "host-192.0.2.1-2263051-aosp_cf_x86_64_phone"
 
     def _GetFakeConfig(self):
         """Create a fake configuration object.
@@ -79,14 +90,12 @@
         fake_cfg.extra_scopes = self.EXTRA_SCOPES
         return fake_cfg
 
+    # pylint: disable=protected-access
     def setUp(self):
         """Set up the test."""
         super().setUp()
         self.Patch(cvd_compute_client_multi_stage.CvdComputeClient, "InitResourceHandle")
         self.Patch(cvd_compute_client_multi_stage.CvdComputeClient, "_VerifyZoneByQuota",
-                   return_value=True)
-        self.Patch(cvd_compute_client_multi_stage.CvdComputeClient,
-                   "_ArgSupportInLaunchCVD",
                    return_value=True)
         self.Patch(android_build_client.AndroidBuildClient, "InitResourceHandle")
         self.Patch(android_build_client.AndroidBuildClient, "DownloadArtifact")
@@ -97,6 +106,10 @@
         self.Patch(Ssh, "GetBaseCmd")
         self.cvd_compute_client_multi_stage = cvd_compute_client_multi_stage.CvdComputeClient(
             self._GetFakeConfig(), mock.MagicMock(), gpu=self.GPU)
+        self.cvd_compute_client_multi_stage._ssh = Ssh(
+            ip=self.FAKE_IP,
+            user=constants.GCE_USER,
+            ssh_private_key_path="/fake/acloud_rea")
         self.args = mock.MagicMock()
         self.args.local_image = constants.FIND_IN_BUILD_ENV
         self.args.local_system_image = None
@@ -108,6 +121,10 @@
         self.args.num_avds_per_instance = 2
         self.args.remote_host = False
         self.args.launch_args = self.LAUNCH_ARGS
+        self.args.disable_external_ip = False
+        self.args.autoconnect = False
+        self.args.disk_type = self.DISK_TYPE
+        self.args.openwrt = False
 
     # pylint: disable=protected-access
     @mock.patch.object(utils, "GetBuildEnvironmentVariable", return_value="fake_env_cf_x86")
@@ -115,24 +132,37 @@
     def testGetLaunchCvdArgs(self, _mock_check_img, _mock_env):
         """test GetLaunchCvdArgs."""
         # test GetLaunchCvdArgs with avd_spec
+        self.Patch(cvd_compute_client_multi_stage.CvdComputeClient,
+                   "_GetConfigFromAndroidInfo", return_value="phone")
         fake_avd_spec = avd_spec.AVDSpec(self.args)
-        expeted_args = ["-config=phone", "-x_res=1080", "-y_res=1920", "-dpi=240",
-                        "-data_policy=always_create", "-blank_data_image_mb=10240",
-                        "-cpus=2", "-memory_mb=4096", "-num_instances=2",
-                        "--setupwizard_mode=REQUIRED",
-                        "-undefok=report_anonymous_usage_stats,config",
-                        "-report_anonymous_usage_stats=y"]
+        expected_args = ["-config=phone", "-x_res=1080", "-y_res=1920", "-dpi=240",
+                         "-data_policy=always_create", "-blank_data_image_mb=10240",
+                         "-cpus=2", "-memory_mb=4096", "-num_instances=2",
+                         "--setupwizard_mode=REQUIRED",
+                         "-undefok=report_anonymous_usage_stats,config",
+                         "-report_anonymous_usage_stats=y"]
         launch_cvd_args = self.cvd_compute_client_multi_stage._GetLaunchCvdArgs(fake_avd_spec)
-        self.assertEqual(launch_cvd_args, expeted_args)
+        self.assertEqual(launch_cvd_args, expected_args)
+
+        self.args.openwrt = True
+        fake_avd_spec = avd_spec.AVDSpec(self.args)
+        expected_args = ["-config=phone", "-x_res=1080", "-y_res=1920", "-dpi=240",
+                         "-data_policy=always_create", "-blank_data_image_mb=10240",
+                         "-cpus=2", "-memory_mb=4096", "-console=true",
+                         "-num_instances=2", "--setupwizard_mode=REQUIRED",
+                         "-undefok=report_anonymous_usage_stats,config",
+                         "-report_anonymous_usage_stats=y"]
+        launch_cvd_args = self.cvd_compute_client_multi_stage._GetLaunchCvdArgs(fake_avd_spec)
+        self.assertEqual(launch_cvd_args, expected_args)
 
         # test GetLaunchCvdArgs without avd_spec
-        expeted_args = ["-x_res=720", "-y_res=1280", "-dpi=160",
-                        "--setupwizard_mode=REQUIRED",
-                        "-undefok=report_anonymous_usage_stats,config",
-                        "-report_anonymous_usage_stats=y"]
+        expected_args = ["-x_res=720", "-y_res=1280", "-dpi=160",
+                         "--setupwizard_mode=REQUIRED",
+                         "-undefok=report_anonymous_usage_stats,config",
+                         "-report_anonymous_usage_stats=y"]
         launch_cvd_args = self.cvd_compute_client_multi_stage._GetLaunchCvdArgs(
             avd_spec=None)
-        self.assertEqual(launch_cvd_args, expeted_args)
+        self.assertEqual(launch_cvd_args, expected_args)
 
     @mock.patch.object(utils, "GetBuildEnvironmentVariable", return_value="fake_env_cf_x86")
     @mock.patch.object(glob, "glob", return_value=["fake.img"])
@@ -182,8 +212,6 @@
         created_subprocess.poll = mock.MagicMock(return_value=0)
         created_subprocess.returncode = 0
         created_subprocess.communicate = mock.MagicMock(return_value=('', ''))
-        self.Patch(cvd_compute_client_multi_stage.CvdComputeClient,
-                   "_RecordBuildInfo")
         self.Patch(subprocess, "Popen", return_value=created_subprocess)
         self.Patch(subprocess, "check_call")
         self.Patch(os, "chmod")
@@ -207,14 +235,10 @@
             zone=self.ZONE,
             extra_scopes=self.EXTRA_SCOPES,
             gpu=self.GPU,
-<<<<<<< HEAD
-            tags=None)
-=======
             disk_type=None,
             disable_external_ip=False)
         self.assertEqual(self.cvd_compute_client_multi_stage.all_logs,
                          expected_logs)
->>>>>>> a448b9f5
 
         mock_check_img.return_value = True
         #test use local image in the remote instance.
@@ -248,44 +272,24 @@
             zone=self.ZONE,
             extra_scopes=self.EXTRA_SCOPES,
             gpu=self.GPU,
-            tags=None)
-
-    def testRecordBuildInfo(self):
-        """Test RecordBuildInfo"""
-        build_id = "build_id"
-        build_target = "build_target"
-        system_build_id = "system_id"
-        system_build_target = "system_target"
-        kernel_build_id = "kernel_id"
-        kernel_build_target = "kernel_target"
-        fake_avd_spec = mock.MagicMock()
-        fake_avd_spec.image_source = constants.IMAGE_SRC_REMOTE
-        fake_avd_spec.remote_image = {constants.BUILD_ID: build_id,
-                                      constants.BUILD_TARGET: build_target}
-        fake_avd_spec.system_build_info = {constants.BUILD_ID: system_build_id,
-                                           constants.BUILD_TARGET: system_build_target}
-        fake_avd_spec.kernel_build_info = {constants.BUILD_ID: kernel_build_id,
-                                           constants.BUILD_TARGET: kernel_build_target}
-        expected_metadata = dict()
-        expected_metadata.update(self.METADATA)
-        expected_metadata.update({"build_id": build_id})
-        expected_metadata.update({"build_target": build_target})
-        expected_metadata.update({"system_build_id": system_build_id})
-        expected_metadata.update({"system_build_target": system_build_target})
-        expected_metadata.update({"kernel_build_id": kernel_build_id})
-        expected_metadata.update({"kernel_build_target": kernel_build_target})
-
-        # Test record metadata with avd_spec for acloud create
-        self.cvd_compute_client_multi_stage._RecordBuildInfo(
-            fake_avd_spec, build_id=None, build_target=None, system_build_id=None,
-            system_build_target=None, kernel_build_id=None, kernel_build_target=None)
-        self.assertEqual(self.cvd_compute_client_multi_stage._metadata, expected_metadata)
-
-        # Test record metadata with build info for acloud create_cf
-        self.cvd_compute_client_multi_stage._RecordBuildInfo(
-            None, build_id, build_target, system_build_id, system_build_target,
-            kernel_build_id, kernel_build_target)
-        self.assertEqual(self.cvd_compute_client_multi_stage._metadata, expected_metadata)
+            disk_type=self.DISK_TYPE,
+            disable_external_ip=False)
+
+    def testFormatRemoteHostInstanceName(self):
+        """Test FormatRemoteHostInstanceName."""
+        name = self.cvd_compute_client_multi_stage.FormatRemoteHostInstanceName(
+            self.REMOTE_HOST_IP, self.BUILD_ID, self.TARGET.split("-")[0])
+        self.assertEqual(name, self.REMOTE_HOST_INSTANCE_NAME)
+
+    def testParseRemoteHostAddress(self):
+        """Test ParseRemoteHostAddress."""
+        ip_addr = self.cvd_compute_client_multi_stage.ParseRemoteHostAddress(
+            self.REMOTE_HOST_INSTANCE_NAME)
+        self.assertEqual(ip_addr, self.REMOTE_HOST_IP)
+
+        ip_addr = self.cvd_compute_client_multi_stage.ParseRemoteHostAddress(
+            "host-goldfish-192.0.2.1-5554-123456-sdk_x86_64-sdk")
+        self.assertIsNone(ip_addr)
 
     def testSetStage(self):
         """Test SetStage"""
@@ -294,12 +298,65 @@
         self.assertEqual(self.cvd_compute_client_multi_stage.stage,
                          device_stage)
 
-    def testArgSupportInLaunchCVD(self):
-        """Test ArgSupportInLaunchCVD"""
-        self.Patch(Ssh, "GetCmdOutput", return_value="-config (Config)")
-        self.assertTrue(
-            self.cvd_compute_client_multi_stage._ArgSupportInLaunchCVD(
-                "-config"))
+    def testGetConfigFromAndroidInfo(self):
+        """Test GetConfigFromAndroidInfo"""
+        self.Patch(Ssh, "GetCmdOutput", return_value="config=phone")
+        expected = "phone"
+        self.assertEqual(
+            self.cvd_compute_client_multi_stage._GetConfigFromAndroidInfo(),
+            expected)
+
+    @mock.patch.object(Ssh, "Run")
+    @mock.patch.object(Ssh, "ScpPushFiles")
+    def testUpdateCertificate(self, mock_upload, mock_trustremote):
+        """Test UpdateCertificate"""
+        # Certificate is not ready
+        self.Patch(mkcert, "AllocateLocalHostCert", return_value=False)
+        self.cvd_compute_client_multi_stage.UpdateCertificate()
+        self.assertEqual(mock_upload.call_count, 0)
+        self.assertEqual(mock_trustremote.call_count, 0)
+
+        # Certificate is ready
+        self.Patch(mkcert, "AllocateLocalHostCert", return_value=True)
+        local_cert_dir = os.path.join(os.path.expanduser("~"),
+                                      constants.SSL_DIR)
+        self.cvd_compute_client_multi_stage.UpdateCertificate()
+        mock_upload.assert_called_once_with(
+            ["%s/server.crt" % local_cert_dir,
+             "%s/server.key" % local_cert_dir,
+             "%s/%s.pem" % (local_cert_dir, constants.SSL_CA_NAME)],
+            constants.WEBRTC_CERTS_PATH)
+        mock_trustremote.assert_called_once()
+
+    def testGetBootTimeout(self):
+        """Test GetBootTimeout"""
+        self.cvd_compute_client_multi_stage._execution_time = {
+            "fetch_artifact_time": 100}
+        self.assertEqual(
+            400, self.cvd_compute_client_multi_stage._GetBootTimeout(500))
+
+    @mock.patch.object(Ssh, "ScpPushFile")
+    def testUploadExtraFiles(self, mock_upload):
+        """Test UploadExtraFiles."""
+        self.Patch(os.path, "exists", return_value=True)
+        extra_files = [ExtraFile(source="local_path", target="gce_path")]
+        self.cvd_compute_client_multi_stage.UploadExtraFiles(extra_files)
+        mock_upload.assert_called_once_with("local_path", "gce_path")
+
+        # Test the local file doesn't exist.
+        self.Patch(os.path, "exists", return_value=False)
+        with self.assertRaises(errors.CheckPathError):
+            self.cvd_compute_client_multi_stage.UploadExtraFiles(extra_files)
+
+    def testUpdateOpenWrtStatus(self):
+        """Test UpdateOpenWrtStatus."""
+        self.cvd_compute_client_multi_stage._UpdateOpenWrtStatus(avd_spec=None)
+        self.assertEqual(False, self.cvd_compute_client_multi_stage.openwrt)
+
+        fake_avd_spec = mock.MagicMock()
+        fake_avd_spec.openwrt = True
+        self.cvd_compute_client_multi_stage._UpdateOpenWrtStatus(fake_avd_spec)
+        self.assertEqual(True, self.cvd_compute_client_multi_stage.openwrt)
 
 
 if __name__ == "__main__":
