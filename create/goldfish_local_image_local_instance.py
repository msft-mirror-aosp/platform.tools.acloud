# Copyright 2019 - The Android Open Source Project
#
# Licensed under the Apache License, Version 2.0 (the "License");
# you may not use this file except in compliance with the License.
# You may obtain a copy of the License at
#
#     http://www.apache.org/licenses/LICENSE-2.0
#
# Unless required by applicable law or agreed to in writing, software
# distributed under the License is distributed on an "AS IS" BASIS,
# WITHOUT WARRANTIES OR CONDITIONS OF ANY KIND, either express or implied.
# See the License for the specific language governing permissions and
# limitations under the License.
r"""GoldfishLocalImageLocalInstance class.

Create class that is responsible for creating a local goldfish instance with
local images.

The emulator binary supports two types of environments, Android build system
and SDK. This class runs the emulator in build environment.
- This class uses the prebuilt emulator in ANDROID_EMULATOR_PREBUILTS.
- If the instance requires mixing system or boot image, this class uses the
  OTA tools in ANDROID_HOST_OUT.

To run this program outside of a build environment, the following setup is
required.
- One of the local tool directories is an unzipped SDK emulator repository,
  i.e., sdk-repo-<os>-emulator-<build>.zip.
- If the instance doesn't require mixing system image, the local image
  directory should be an unzipped SDK image repository, i.e.,
  sdk-repo-<os>-system-images-<build>.zip.
- If the instance requires mixing system image, the local image directory
  should be an unzipped extra image package, i.e.,
  emu-extra-<os>-system-images-<build>.zip.
- If the instance requires mixing system or boot image, one of the local tool
  directories should be an unzipped OTA tools package, i.e., otatools.zip.
"""

import logging
import os
import shutil
import subprocess
import sys

from acloud import errors
from acloud.create import base_avd_create
from acloud.create import create_common
from acloud.internal import constants
from acloud.internal.lib import goldfish_utils
from acloud.internal.lib import ota_tools
from acloud.internal.lib import utils
from acloud.list import instance
from acloud.public import report


logger = logging.getLogger(__name__)

# Input and output file names
_EMULATOR_BIN_NAME = "emulator"
_EMULATOR_BIN_DIR_NAMES = ("bin64", "qemu")
_SDK_REPO_EMULATOR_DIR_NAME = "emulator"
<<<<<<< HEAD
# The pattern corresponds to the officially released GKI (Generic Kernel
# Image). The names are boot-<kernel version>.img. Emulator has no boot.img.
_BOOT_IMAGE_NAME_PATTERN = r"boot-[\d.]+\.img"
_SYSTEM_IMAGE_NAME_PATTERN = r"system\.img"
=======
>>>>>>> db9ccd64
_NON_MIXED_BACKUP_IMAGE_EXT = ".bak-non-mixed"
_BUILD_PROP_FILE_NAME = "build.prop"
# Timeout
_DEFAULT_EMULATOR_TIMEOUT_SECS = 150
_EMULATOR_TIMEOUT_ERROR = "Emulator did not boot within %(timeout)d secs."
_EMU_KILL_TIMEOUT_SECS = 20
_EMU_KILL_TIMEOUT_ERROR = "Emulator did not stop within %(timeout)d secs."

_CONFIRM_RELAUNCH = ("\nGoldfish AVD is already running. \n"
                     "Enter 'y' to terminate current instance and launch a "
                     "new instance, enter anything else to exit out[y/N]: ")

_MISSING_EMULATOR_MSG = ("Emulator binary is not found. Check "
                         "ANDROID_EMULATOR_PREBUILTS in build environment, "
                         "or set --local-tool to an unzipped SDK emulator "
                         "repository.")

_INSTANCES_IN_USE_MSG = ("All instances are in use. Try resetting an instance "
                         "by specifying --local-instance and an id between 1 "
                         "and %(max_id)d.")


class GoldfishLocalImageLocalInstance(base_avd_create.BaseAVDCreate):
    """Create class for a local image local instance emulator."""

    def _CreateAVD(self, avd_spec, no_prompts):
        """Create the AVD.

        Args:
            avd_spec: AVDSpec object that provides the local image directory.
            no_prompts: Boolean, True to skip all prompts.

        Returns:
            A Report instance.
        """
        if not utils.IsSupportedPlatform(print_warning=True):
            result_report = report.Report(command="create")
            result_report.SetStatus(report.Status.FAIL)
            return result_report

        try:
            ins_id, ins_lock = self._LockInstance(avd_spec)
        except errors.CreateError as e:
            result_report = report.Report(command="create")
            result_report.AddError(str(e))
            result_report.SetStatus(report.Status.FAIL)
            return result_report

        try:
            ins = instance.LocalGoldfishInstance(ins_id,
                                                 avd_flavor=avd_spec.flavor)
            if not self._CheckRunningEmulator(ins.adb, no_prompts):
                # Mark as in-use so that it won't be auto-selected again.
                ins_lock.SetInUse(True)
                sys.exit(constants.EXIT_BY_USER)

            result_report = self._CreateAVDForInstance(ins, avd_spec)
            # The infrastructure is able to delete the instance only if the
            # instance name is reported. This method changes the state to
            # in-use after creating the report.
            ins_lock.SetInUse(True)
            return result_report
        finally:
            ins_lock.Unlock()

    @staticmethod
    def _LockInstance(avd_spec):
        """Select an id and lock the instance.

        Args:
            avd_spec: AVDSpec for the device.

        Returns:
            The instance id and the LocalInstanceLock that is locked by this
            process.

        Raises:
            errors.CreateError if fails to select or lock the instance.
        """
        if avd_spec.local_instance_id:
            ins_id = avd_spec.local_instance_id
            ins_lock = instance.LocalGoldfishInstance.GetLockById(ins_id)
            if ins_lock.Lock():
                return ins_id, ins_lock
            raise errors.CreateError("Instance %d is locked by another "
                                     "process." % ins_id)

        max_id = instance.LocalGoldfishInstance.GetMaxNumberOfInstances()
        for ins_id in range(1, max_id + 1):
            ins_lock = instance.LocalGoldfishInstance.GetLockById(ins_id)
            if ins_lock.LockIfNotInUse(timeout_secs=0):
                logger.info("Selected instance id: %d", ins_id)
                return ins_id, ins_lock
        raise errors.CreateError(_INSTANCES_IN_USE_MSG % {"max_id": max_id})

    def _CreateAVDForInstance(self, ins, avd_spec):
        """Create an emulator process for the goldfish instance.

        Args:
            ins: LocalGoldfishInstance to be initialized.
            avd_spec: AVDSpec for the device.

        Returns:
            A Report instance.

        Raises:
            errors.GetSdkRepoPackageError if emulator binary is not found.
            errors.GetLocalImageError if the local image directory does not
            contain required files.
            errors.CheckPathError if OTA tools are not found.
        """
        emulator_path = self._FindEmulatorBinary(
            avd_spec.local_tool_dirs +
            create_common.GetNonEmptyEnvVars(
                constants.ENV_ANDROID_EMULATOR_PREBUILTS))

        image_dir = self._FindImageDir(avd_spec.local_image_dir)
        # Validate the input dir.
        goldfish_utils.FindDiskImage(image_dir)

        # TODO(b/141898893): In Android build environment, emulator gets build
        # information from $ANDROID_PRODUCT_OUT/system/build.prop.
        # If image_dir is an extacted SDK repository, the file is at
        # image_dir/build.prop. Acloud copies it to
        # image_dir/system/build.prop.
        self._CopyBuildProp(image_dir)

        instance_dir = ins.instance_dir
        create_common.PrepareLocalInstanceDir(instance_dir, avd_spec)

        logcat_path = os.path.join(instance_dir, "logcat.txt")
        stdouterr_path = os.path.join(instance_dir, "kernel.log")
        logs = [report.LogFile(logcat_path, constants.LOG_TYPE_LOGCAT),
                report.LogFile(stdouterr_path, constants.LOG_TYPE_KERNEL_LOG)]
        extra_args = self._ConvertAvdSpecToArgs(avd_spec, instance_dir)

        logger.info("Instance directory: %s", instance_dir)
        proc = self._StartEmulatorProcess(emulator_path, instance_dir,
                                          image_dir, ins.console_port,
                                          ins.adb_port, logcat_path,
                                          stdouterr_path, extra_args)

        boot_timeout_secs = (avd_spec.boot_timeout_secs or
                             _DEFAULT_EMULATOR_TIMEOUT_SECS)
        result_report = report.Report(command="create")
        try:
            self._WaitForEmulatorToStart(ins.adb, proc, boot_timeout_secs)
        except (errors.DeviceBootTimeoutError, errors.SubprocessFail) as e:
            result_report.SetStatus(report.Status.BOOT_FAIL)
            result_report.AddDeviceBootFailure(ins.name, ins.ip,
                                               ins.adb_port, vnc_port=None,
                                               error=str(e),
                                               device_serial=ins.device_serial,
                                               logs=logs)
        else:
            result_report.SetStatus(report.Status.SUCCESS)
            result_report.AddDevice(ins.name, ins.ip, ins.adb_port,
                                    vnc_port=None,
                                    device_serial=ins.device_serial,
                                    logs=logs)

        return result_report

    @staticmethod
    def _FindEmulatorBinary(search_paths):
        """Find emulator binary in the directories.

        The directories may be extracted from zip archives without preserving
        file permissions. When this method finds the emulator binary and its
        dependencies, it sets the files to be executable.

        Args:
            search_paths: Collection of strings, the directories to search for
                          emulator binary.

        Returns:
            The path to the emulator binary.

        Raises:
            errors.GetSdkRepoPackageError if emulator binary is not found.
        """
        emulator_dir = None
        # Find in unzipped sdk-repo-*.zip.
        for search_path in search_paths:
            if os.path.isfile(os.path.join(search_path, _EMULATOR_BIN_NAME)):
                emulator_dir = search_path
                break

            sdk_repo_dir = os.path.join(search_path,
                                        _SDK_REPO_EMULATOR_DIR_NAME)
            if os.path.isfile(os.path.join(sdk_repo_dir, _EMULATOR_BIN_NAME)):
                emulator_dir = sdk_repo_dir
                break

        if not emulator_dir:
            raise errors.GetSdkRepoPackageError(_MISSING_EMULATOR_MSG)

        emulator_dir = os.path.abspath(emulator_dir)
        # Set the binaries to be executable.
        for subdir_name in _EMULATOR_BIN_DIR_NAMES:
            subdir_path = os.path.join(emulator_dir, subdir_name)
            if os.path.isdir(subdir_path):
                utils.SetDirectoryTreeExecutable(subdir_path)

        emulator_path = os.path.join(emulator_dir, _EMULATOR_BIN_NAME)
        utils.SetExecutable(emulator_path)
        return emulator_path

    @staticmethod
    def _FindImageDir(image_dir):
        """Find emulator images in the directory.

        In build environment, the images are in $ANDROID_PRODUCT_OUT.
        In an extracted SDK repository, the images are in the subdirectory
        named after the CPU architecture.

        Args:
            image_dir: The output directory in build environment or an
                       extracted SDK repository.

        Returns:
            The subdirectory if image_dir contains only one subdirectory;
            image_dir otherwise.
        """
        image_dir = os.path.abspath(image_dir)
        entries = os.listdir(image_dir)
        if len(entries) == 1:
            first_entry = os.path.join(image_dir, entries[0])
            if os.path.isdir(first_entry):
                return first_entry
        return image_dir

    @staticmethod
    def _IsEmulatorRunning(adb):
        """Check existence of an emulator by sending an empty command.

        Args:
            adb: adb_tools.AdbTools initialized with the emulator's serial.

        Returns:
            Boolean, whether the emulator is running.
        """
        return adb.EmuCommand() == 0

    def _CheckRunningEmulator(self, adb, no_prompts):
        """Attempt to delete a running emulator.

        Args:
            adb: adb_tools.AdbTools initialized with the emulator's serial.
            no_prompts: Boolean, True to skip all prompts.

        Returns:
            Whether the user wants to continue.

        Raises:
            errors.CreateError if the emulator isn't deleted.
        """
        if not self._IsEmulatorRunning(adb):
            return True
        logger.info("Goldfish AVD is already running.")
        if no_prompts or utils.GetUserAnswerYes(_CONFIRM_RELAUNCH):
            if adb.EmuCommand("kill") != 0:
                raise errors.CreateError("Cannot kill emulator.")
            self._WaitForEmulatorToStop(adb)
            return True
        return False

    @staticmethod
    def _CopyBuildProp(image_dir):
        """Copy build.prop to system/build.prop if it doesn't exist.

        Args:
            image_dir: The directory to find build.prop in.

        Raises:
            errors.GetLocalImageError if build.prop does not exist.
        """
        build_prop_path = os.path.join(image_dir, "system",
                                       _BUILD_PROP_FILE_NAME)
        if os.path.exists(build_prop_path):
            return
        build_prop_src_path = os.path.join(image_dir, _BUILD_PROP_FILE_NAME)
        if not os.path.isfile(build_prop_src_path):
            raise errors.GetLocalImageError("No %s in %s." %
                                            (_BUILD_PROP_FILE_NAME, image_dir))
        build_prop_dir = os.path.dirname(build_prop_path)
        logger.info("Copy %s to %s", _BUILD_PROP_FILE_NAME, build_prop_path)
        if not os.path.exists(build_prop_dir):
            os.makedirs(build_prop_dir)
        shutil.copyfile(build_prop_src_path, build_prop_path)

    @staticmethod
    def _ReplaceSystemQemuImg(new_image, image_dir):
        """Replace system-qemu.img in the directory.

        Args:
            new_image: The path to the new image.
            image_dir: The directory containing system-qemu.img.
        """
        system_qemu_img = os.path.join(image_dir,
                                       goldfish_utils.SYSTEM_QEMU_IMAGE_NAME)
        if os.path.exists(system_qemu_img):
            system_qemu_img_bak = system_qemu_img + _NON_MIXED_BACKUP_IMAGE_EXT
            if not os.path.exists(system_qemu_img_bak):
                # If system-qemu.img.bak-non-mixed does not exist, the
                # system-qemu.img was not created by acloud and should be
                # preserved. The user can restore it by renaming the backup to
                # system-qemu.img.
                logger.info("Rename %s to %s%s.",
                            system_qemu_img,
                            goldfish_utils.SYSTEM_QEMU_IMAGE_NAME,
                            _NON_MIXED_BACKUP_IMAGE_EXT)
                os.rename(system_qemu_img, system_qemu_img_bak)
            else:
                # The existing system-qemu.img.bak-non-mixed was renamed by
                # the previous invocation on acloud. The existing
                # system-qemu.img is a mixed image. Acloud removes the mixed
                # image because it is large and not reused.
                os.remove(system_qemu_img)
        try:
            logger.info("Link %s to %s.", system_qemu_img, new_image)
            os.link(new_image, system_qemu_img)
        except OSError:
            logger.info("Fail to link. Copy %s to %s",
                        system_qemu_img, new_image)
            shutil.copyfile(new_image, system_qemu_img)

    def _FindAndMixKernelImages(self, kernel_search_path, image_dir, tool_dirs,
                                instance_dir):
        """Find kernel images and mix them with emulator images.

        Args:
            kernel_search_path: The path to the boot image or the directory
                                containing kernel and ramdisk.
            image_dir: The directory containing the emulator images.
            tool_dirs: A list of directories to look for OTA tools.
            instance_dir: The instance directory for mixed images.

        Returns:
            A pair of strings, the paths to kernel image and ramdisk image.
        """
        # Find generic boot image.
        try:
            boot_image_path = create_common.FindLocalImage(
                kernel_search_path, _BOOT_IMAGE_NAME_PATTERN)
            logger.info("Found boot image: %s", boot_image_path)
        except errors.GetLocalImageError:
            boot_image_path = None

        if boot_image_path:
            return goldfish_utils.MixWithBootImage(
                os.path.join(instance_dir, "mix_kernel"),
                self._FindImageDir(image_dir),
                boot_image_path, ota_tools.FindOtaTools(tool_dirs))

        # Find kernel and ramdisk images built for emulator.
        kernel_dir = self._FindImageDir(kernel_search_path)
        kernel_path, ramdisk_path = goldfish_utils.FindKernelImages(kernel_dir)
        logger.info("Found kernel and ramdisk: %s %s",
                    kernel_path, ramdisk_path)
        return kernel_path, ramdisk_path

    def _ConvertAvdSpecToArgs(self, avd_spec, instance_dir):
        """Convert AVD spec to emulator arguments.

        Args:
            avd_spec: AVDSpec object.
            instance_dir: The instance directory for mixed images.

        Returns:
            List of strings, the arguments for emulator command.
        """
        args = goldfish_utils.ConvertAvdSpecToArgs(avd_spec)

        if not avd_spec.autoconnect:
            args.append("-no-window")

        ota_tools_search_paths = (
            avd_spec.local_tool_dirs +
            create_common.GetNonEmptyEnvVars(
                constants.ENV_ANDROID_SOONG_HOST_OUT,
                constants.ENV_ANDROID_HOST_OUT))

        if avd_spec.local_kernel_image:
            kernel_path, ramdisk_path = self._FindAndMixKernelImages(
                avd_spec.local_kernel_image, avd_spec.local_image_dir,
                ota_tools_search_paths, instance_dir)
            args.extend(("-kernel", kernel_path, "-ramdisk", ramdisk_path))

        if avd_spec.local_system_image:
            image_dir = self._FindImageDir(avd_spec.local_image_dir)
            mixed_image = goldfish_utils.MixWithSystemImage(
                os.path.join(instance_dir, "mix_disk"), image_dir,
                create_common.FindSystemImage(avd_spec.local_system_image),
                ota_tools.FindOtaTools(ota_tools_search_paths))

            # TODO(b/142228085): Use -system instead of modifying image_dir.
            self._ReplaceSystemQemuImg(mixed_image, image_dir)

            # Unlock the device so that the disabled vbmeta takes effect.
            # These arguments must be at the end of the command line.
            args.extend(("-qemu", "-append",
                         "androidboot.verifiedbootstate=orange"))

        return args

    @staticmethod
    def _StartEmulatorProcess(emulator_path, working_dir, image_dir,
                              console_port, adb_port, logcat_path,
                              stdouterr_path, extra_args):
        """Start an emulator process.

        Args:
            emulator_path: The path to emulator binary.
            working_dir: The working directory for the emulator process.
                         The emulator command creates files in the directory.
            image_dir: The directory containing the required images.
                       e.g., composite system.img or system-qemu.img.
            console_port: The console port of the emulator.
            adb_port: The ADB port of the emulator.
            logcat_path: The path where logcat is redirected.
            stdouterr_path: The path where stdout and stderr are redirected.
            extra_args: List of strings, the extra arguments.

        Returns:
            A Popen object, the emulator process.
        """
        emulator_env = os.environ.copy()
        emulator_env[constants.ENV_ANDROID_PRODUCT_OUT] = image_dir
        # Set ANDROID_TMP for emulator to create AVD info files in.
        emulator_env[constants.ENV_ANDROID_TMP] = working_dir
        # Set ANDROID_BUILD_TOP so that the emulator considers itself to be in
        # build environment.
        if constants.ENV_ANDROID_BUILD_TOP not in emulator_env:
            emulator_env[constants.ENV_ANDROID_BUILD_TOP] = image_dir

        # The command doesn't create -stdouterr-file automatically.
        with open(stdouterr_path, "w") as _:
            pass

        emulator_cmd = [
            os.path.abspath(emulator_path),
            "-verbose", "-show-kernel", "-read-only",
            "-ports", str(console_port) + "," + str(adb_port),
            "-logcat-output", logcat_path,
            "-stdouterr-file", stdouterr_path
        ]
        emulator_cmd.extend(extra_args)
        logger.debug("Execute %s", emulator_cmd)

        with open(os.devnull, "rb+") as devnull:
            return subprocess.Popen(
                emulator_cmd, shell=False, cwd=working_dir, env=emulator_env,
                stdin=devnull, stdout=devnull, stderr=devnull)

    def _WaitForEmulatorToStop(self, adb):
        """Wait for an emulator to be unavailable on the console port.

        Args:
            adb: adb_tools.AdbTools initialized with the emulator's serial.

        Raises:
            errors.CreateError if the emulator does not stop within timeout.
        """
        create_error = errors.CreateError(_EMU_KILL_TIMEOUT_ERROR %
                                          {"timeout": _EMU_KILL_TIMEOUT_SECS})
        utils.PollAndWait(func=lambda: self._IsEmulatorRunning(adb),
                          expected_return=False,
                          timeout_exception=create_error,
                          timeout_secs=_EMU_KILL_TIMEOUT_SECS,
                          sleep_interval_secs=1)

    def _WaitForEmulatorToStart(self, adb, proc, timeout):
        """Wait for an emulator to be available on the console port.

        Args:
            adb: adb_tools.AdbTools initialized with the emulator's serial.
            proc: Popen object, the running emulator process.
            timeout: Integer, timeout in seconds.

        Raises:
            errors.DeviceBootTimeoutError if the emulator does not boot within
            timeout.
            errors.SubprocessFail if the process terminates.
        """
        timeout_error = errors.DeviceBootTimeoutError(_EMULATOR_TIMEOUT_ERROR %
                                                      {"timeout": timeout})
        utils.PollAndWait(func=lambda: (proc.poll() is None and
                                        self._IsEmulatorRunning(adb)),
                          expected_return=True,
                          timeout_exception=timeout_error,
                          timeout_secs=timeout,
                          sleep_interval_secs=5)
        if proc.poll() is not None:
            raise errors.SubprocessFail("Emulator process returned %d." %
                                        proc.returncode)<|MERGE_RESOLUTION|>--- conflicted
+++ resolved
@@ -59,13 +59,6 @@
 _EMULATOR_BIN_NAME = "emulator"
 _EMULATOR_BIN_DIR_NAMES = ("bin64", "qemu")
 _SDK_REPO_EMULATOR_DIR_NAME = "emulator"
-<<<<<<< HEAD
-# The pattern corresponds to the officially released GKI (Generic Kernel
-# Image). The names are boot-<kernel version>.img. Emulator has no boot.img.
-_BOOT_IMAGE_NAME_PATTERN = r"boot-[\d.]+\.img"
-_SYSTEM_IMAGE_NAME_PATTERN = r"system\.img"
-=======
->>>>>>> db9ccd64
 _NON_MIXED_BACKUP_IMAGE_EXT = ".bak-non-mixed"
 _BUILD_PROP_FILE_NAME = "build.prop"
 # Timeout
@@ -408,14 +401,10 @@
             A pair of strings, the paths to kernel image and ramdisk image.
         """
         # Find generic boot image.
-        try:
-            boot_image_path = create_common.FindLocalImage(
-                kernel_search_path, _BOOT_IMAGE_NAME_PATTERN)
+        boot_image_path = create_common.FindBootImage(kernel_search_path,
+                                                      raise_error=False)
+        if boot_image_path:
             logger.info("Found boot image: %s", boot_image_path)
-        except errors.GetLocalImageError:
-            boot_image_path = None
-
-        if boot_image_path:
             return goldfish_utils.MixWithBootImage(
                 os.path.join(instance_dir, "mix_kernel"),
                 self._FindImageDir(image_dir),
