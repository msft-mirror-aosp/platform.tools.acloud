# Copyright 2019 - The Android Open Source Project
#
# Licensed under the Apache License, Version 2.0 (the "License");
# you may not use this file except in compliance with the License.
# You may obtain a copy of the License at
#
#     http://www.apache.org/licenses/LICENSE-2.0
#
# Unless required by applicable law or agreed to in writing, software
# distributed under the License is distributed on an "AS IS" BASIS,
# WITHOUT WARRANTIES OR CONDITIONS OF ANY KIND, either express or implied.
# See the License for the specific language governing permissions and
# limitations under the License.
"""Tests for create."""

import os
import subprocess
import unittest

from unittest import mock

from acloud import errors
from acloud.create import avd_spec
from acloud.create import create
from acloud.create import gce_local_image_remote_instance
from acloud.internal import constants
from acloud.internal.lib import driver_test_lib
from acloud.internal.lib import utils
from acloud.public import config
from acloud.setup import gcp_setup_runner
from acloud.setup import host_setup_runner
from acloud.setup import setup


# pylint: disable=invalid-name,protected-access,too-many-statements
class CreateTest(driver_test_lib.BaseDriverTest):
    """Test create functions."""

    def testGetAvdCreatorClass(self):
        """Test GetAvdCreatorClass."""
        # Checking wrong avd arg.
        avd_type = "unknown type"
        ins_type = "unknown ins"
        image_source = "unknown image"
        with self.assertRaises(errors.UnsupportedInstanceImageType):
            create.GetAvdCreatorClass(avd_type, ins_type, image_source)

        # Checking right avd arg.
        avd_creator_class = create.GetAvdCreatorClass(
            constants.TYPE_GCE,
            constants.INSTANCE_TYPE_REMOTE,
            constants.IMAGE_SRC_LOCAL)
        self.assertEqual(avd_creator_class,
                         gce_local_image_remote_instance.GceLocalImageRemoteInstance)

    # pylint: disable=protected-access
    def testCheckForAutoconnect(self):
        """Test CheckForAutoconnect."""
        args = mock.MagicMock()
        args.autoconnect = True
        args.no_prompt = False

        self.Patch(utils, "InteractWithQuestion", return_value="Y")
        self.Patch(utils, "FindExecutable", return_value=None)

        # Checking autoconnect should be false if ANDROID_BUILD_TOP is not set.
        self.Patch(os.environ, "get", return_value=None)
        create._CheckForAutoconnect(args)
        self.assertEqual(args.autoconnect, False)

        # checking autoconnect should be True after user make adb from src.
        args.autoconnect = True
        self.Patch(subprocess, "check_call", return_value=True)
        self.Patch(os.environ, "get", return_value="/fake_dir2")
        create._CheckForAutoconnect(args)
        self.assertEqual(args.autoconnect, True)

        # checking autoconnect should be False if adb is not built.
        self.Patch(utils, "InteractWithQuestion", return_value="N")
        create._CheckForAutoconnect(args)
        self.assertEqual(args.autoconnect, False)

    # pylint: disable=protected-access,no-member
    def testCheckForSetup(self):
        """Test _CheckForSetup."""
        args = mock.MagicMock()
        args.local_instance = None
        args.args.config_file = "fake_path"
        self.Patch(gcp_setup_runner.GcpTaskRunner,
                   "ShouldRun",
                   return_value=False)
        self.Patch(host_setup_runner.HostBasePkgInstaller,
                   "ShouldRun",
                   return_value=False)
<<<<<<< HEAD
=======
        self.Patch(host_setup_runner.LocalCAHostSetup,
                   "ShouldRun",
                   return_value=False)
        self.Patch(host_setup_runner.CuttlefishHostSetup,
                   "ShouldRun",
                   return_value=False)
>>>>>>> c6be9e50
        self.Patch(config, "AcloudConfigManager")
        self.Patch(config.AcloudConfigManager, "Load")
        self.Patch(setup, "Run")
        self.Patch(utils, "InteractWithQuestion", return_value="Y")

        # Checking Setup.Run should not be called if all runner's ShouldRun func
        # return False
        create._CheckForSetup(args)
        gcp_setup_runner.GcpTaskRunner.ShouldRun.assert_called_once()
        host_setup_runner.HostBasePkgInstaller.ShouldRun.assert_called_once()
        setup.Run.assert_not_called()

        # Checking Setup.Run should be called if runner's ShouldRun func return
        # True
        self.Patch(gcp_setup_runner.GcpTaskRunner,
                   "ShouldRun",
                   return_value=True)
        create._CheckForSetup(args)
        setup.Run.assert_called_once()

        # Should or not run gcp_setup or install packages.
        # Test with remote instance remote image case.
        self.Patch(gcp_setup_runner.GcpTaskRunner,
                   "ShouldRun")
        self.Patch(host_setup_runner.AvdPkgInstaller,
                   "ShouldRun")
        self.Patch(host_setup_runner.CuttlefishHostSetup,
                   "ShouldRun")
        args.local_instance = None
        args.local_image = None
        create._CheckForSetup(args)
        self.assertEqual(gcp_setup_runner.GcpTaskRunner.ShouldRun.call_count, 1)
        self.assertEqual(host_setup_runner.AvdPkgInstaller.ShouldRun.call_count, 0)
        self.assertEqual(
            host_setup_runner.CuttlefishHostSetup.ShouldRun.call_count, 0)
        gcp_setup_runner.GcpTaskRunner.ShouldRun.reset_mock()
        host_setup_runner.AvdPkgInstaller.ShouldRun.reset_mock()
        host_setup_runner.CuttlefishHostSetup.ShouldRun.reset_mock()

        # Test with remote instance local image case.
        args.local_instance = None
        args.local_image = ""
        create._CheckForSetup(args)
        self.assertEqual(gcp_setup_runner.GcpTaskRunner.ShouldRun.call_count, 1)
        self.assertEqual(host_setup_runner.AvdPkgInstaller.ShouldRun.call_count, 0)
        self.assertEqual(
            host_setup_runner.CuttlefishHostSetup.ShouldRun.call_count, 0)
        gcp_setup_runner.GcpTaskRunner.ShouldRun.reset_mock()
        host_setup_runner.AvdPkgInstaller.ShouldRun.reset_mock()
        host_setup_runner.CuttlefishHostSetup.ShouldRun.reset_mock()

        # Test with local instance remote image case.
        args.local_instance = 0
        args.local_image = None
        create._CheckForSetup(args)
        self.assertEqual(gcp_setup_runner.GcpTaskRunner.ShouldRun.call_count, 1)
        self.assertEqual(host_setup_runner.AvdPkgInstaller.ShouldRun.call_count, 1)
        self.assertEqual(
            host_setup_runner.CuttlefishHostSetup.ShouldRun.call_count, 1)
        gcp_setup_runner.GcpTaskRunner.ShouldRun.reset_mock()
        host_setup_runner.AvdPkgInstaller.ShouldRun.reset_mock()
        host_setup_runner.CuttlefishHostSetup.ShouldRun.reset_mock()

        # Test with local instance local image case.
        args.local_instance = 0
        args.local_image = ""
        create._CheckForSetup(args)
        self.assertEqual(gcp_setup_runner.GcpTaskRunner.ShouldRun.call_count, 0)
        self.assertEqual(host_setup_runner.AvdPkgInstaller.ShouldRun.call_count, 1)
        self.assertEqual(
            host_setup_runner.CuttlefishHostSetup.ShouldRun.call_count, 1)
        gcp_setup_runner.GcpTaskRunner.ShouldRun.reset_mock()
        host_setup_runner.AvdPkgInstaller.ShouldRun.reset_mock()
        host_setup_runner.CuttlefishHostSetup.ShouldRun.reset_mock()

    # pylint: disable=no-member
    def testRun(self):
        """Test Run."""
        args = mock.MagicMock()
        spec = mock.MagicMock()
        spec.avd_type = constants.TYPE_GCE
        spec.instance_type = constants.INSTANCE_TYPE_REMOTE
        spec.image_source = constants.IMAGE_SRC_LOCAL
        self.Patch(avd_spec, "AVDSpec", return_value=spec)
        self.Patch(config, "GetAcloudConfig")
        self.Patch(create, "PreRunCheck")
        self.Patch(gce_local_image_remote_instance.GceLocalImageRemoteInstance,
                   "Create")

        # Checking PreRunCheck func should be called if not skip_pre_run_check
        args.skip_pre_run_check = False
        create.Run(args)
        create.PreRunCheck.assert_called_once()

        # Checking PreRunCheck func should not be called if skip_pre_run_check
        args.skip_pre_run_check = True
        self.Patch(create, "PreRunCheck")
        create.Run(args)
        create.PreRunCheck.assert_not_called()


if __name__ == "__main__":
    unittest.main()<|MERGE_RESOLUTION|>--- conflicted
+++ resolved
@@ -84,6 +84,7 @@
     def testCheckForSetup(self):
         """Test _CheckForSetup."""
         args = mock.MagicMock()
+        args.autoconnect = constants.INS_KEY_WEBRTC
         args.local_instance = None
         args.args.config_file = "fake_path"
         self.Patch(gcp_setup_runner.GcpTaskRunner,
@@ -92,15 +93,12 @@
         self.Patch(host_setup_runner.HostBasePkgInstaller,
                    "ShouldRun",
                    return_value=False)
-<<<<<<< HEAD
-=======
         self.Patch(host_setup_runner.LocalCAHostSetup,
                    "ShouldRun",
                    return_value=False)
         self.Patch(host_setup_runner.CuttlefishHostSetup,
                    "ShouldRun",
                    return_value=False)
->>>>>>> c6be9e50
         self.Patch(config, "AcloudConfigManager")
         self.Patch(config.AcloudConfigManager, "Load")
         self.Patch(setup, "Run")
@@ -111,6 +109,7 @@
         create._CheckForSetup(args)
         gcp_setup_runner.GcpTaskRunner.ShouldRun.assert_called_once()
         host_setup_runner.HostBasePkgInstaller.ShouldRun.assert_called_once()
+        host_setup_runner.LocalCAHostSetup.ShouldRun.assert_called_once()
         setup.Run.assert_not_called()
 
         # Checking Setup.Run should be called if runner's ShouldRun func return
