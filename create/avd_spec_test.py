# Copyright 2018 - The Android Open Source Project
#
# Licensed under the Apache License, Version 2.0 (the "License");
# you may not use this file except in compliance with the License.
# You may obtain a copy of the License at
#
#     http://www.apache.org/licenses/LICENSE-2.0
#
# Unless required by applicable law or agreed to in writing, software
# distributed under the License is distributed on an "AS IS" BASIS,
# WITHOUT WARRANTIES OR CONDITIONS OF ANY KIND, either express or implied.
# See the License for the specific language governing permissions and
# limitations under the License.
"""Tests for avd_spec."""

import glob
import os
import subprocess
import unittest

from unittest import mock

from acloud import errors
from acloud.create import avd_spec
from acloud.internal import constants
from acloud.internal.lib import android_build_client
from acloud.internal.lib import auth
from acloud.internal.lib import driver_test_lib
from acloud.internal.lib import utils
from acloud.list import list as list_instances
from acloud.public import config


# pylint: disable=invalid-name,protected-access
class AvdSpecTest(driver_test_lib.BaseDriverTest):
    """Test avd_spec methods."""

    def setUp(self):
        """Initialize new avd_spec.AVDSpec."""
        super().setUp()
        self.args = mock.MagicMock()
        self.args.flavor = ""
        self.args.local_image = None
        self.args.local_kernel_image = None
        self.args.local_system_image = None
        self.args.config_file = ""
        self.args.build_target = "fake_build_target"
        self.args.adb_port = None
        self.args.launch_args = None
        self.Patch(list_instances, "ChooseOneRemoteInstance", return_value=mock.MagicMock())
        self.Patch(list_instances, "GetInstancesFromInstanceNames", return_value=mock.MagicMock())
        self.AvdSpec = avd_spec.AVDSpec(self.args)

    # pylint: disable=protected-access
    def testProcessLocalImageArgs(self):
        """Test process args.local_image."""
        self.Patch(glob, "glob", return_value=["fake.img"])
        expected_image_artifact = "/path/cf_x86_phone-img-eng.user.zip"
        expected_image_dir = "/path-to-image-dir"
        self.Patch(os.path, "exists",
                   side_effect=lambda path: path in (expected_image_artifact,
                                                     expected_image_dir))
        self.Patch(os.path, "isdir",
                   side_effect=lambda path: path == expected_image_dir)
        self.Patch(os.path, "isfile",
                   side_effect=lambda path: path == expected_image_artifact)

        # Specified --local-image to a local zipped image file
        self.args.local_image = "/path/cf_x86_phone-img-eng.user.zip"
        self.AvdSpec._avd_type = constants.TYPE_CF
        self.AvdSpec._instance_type = constants.INSTANCE_TYPE_REMOTE
        self.AvdSpec._ProcessLocalImageArgs(self.args)
        self.assertEqual(self.AvdSpec._local_image_artifact,
                         expected_image_artifact)

        # Specified --local-image to a dir contains images
        self.Patch(utils, "GetBuildEnvironmentVariable",
                   return_value="test_cf_x86")
        self.args.local_image = "/path-to-image-dir"
        self.AvdSpec._avd_type = constants.TYPE_CF
        self.AvdSpec._instance_type = constants.INSTANCE_TYPE_REMOTE
        self.AvdSpec._ProcessLocalImageArgs(self.args)
        self.assertEqual(self.AvdSpec._local_image_dir, expected_image_dir)

        # Specified local_image without arg
        self.args.local_image = constants.FIND_IN_BUILD_ENV
        self.Patch(utils, "GetBuildEnvironmentVariable",
                   side_effect=["cf_x86_auto", "test_environ", "test_environ"])
        self.AvdSpec._ProcessLocalImageArgs(self.args)
        self.assertEqual(self.AvdSpec._local_image_dir, "test_environ")
        self.assertEqual(self.AvdSpec.local_image_artifact, expected_image_artifact)

        # Specified --avd-type=goldfish --local-image with a dir
        self.Patch(utils, "GetBuildEnvironmentVariable",
                   return_value="test_environ")
        self.args.local_image = "/path-to-image-dir"
        self.AvdSpec._avd_type = constants.TYPE_GF
        self.AvdSpec._instance_type = constants.INSTANCE_TYPE_LOCAL
        self.AvdSpec._ProcessLocalImageArgs(self.args)
        self.assertEqual(self.AvdSpec._local_image_dir, expected_image_dir)

    def testProcessLocalMixedImageArgs(self):
        """Test process args.local_kernel_image and args.local_system_image."""
        expected_image_dir = "/path-to-image-dir"
        expected_image_file = "/path-to-image-file"
        self.Patch(os.path, "exists",
                   side_effect=lambda path: path in (expected_image_file,
                                                     expected_image_dir))
        self.Patch(os.path, "isdir",
                   side_effect=lambda path: path == expected_image_dir)
        self.Patch(os.path, "isfile",
                   side_effect=lambda path: path == expected_image_file)

        # Specified --local-*-image with dirs.
        self.args.local_kernel_image = expected_image_dir
        self.args.local_system_image = expected_image_dir
        self.AvdSpec._ProcessImageArgs(self.args)
        self.assertEqual(self.AvdSpec.local_kernel_image, expected_image_dir)
        self.assertEqual(self.AvdSpec.local_system_image, expected_image_dir)

        # Specified --local-*-image with files.
        self.args.local_kernel_image = expected_image_file
        self.args.local_system_image = expected_image_file
        self.AvdSpec._ProcessImageArgs(self.args)
        self.assertEqual(self.AvdSpec.local_kernel_image, expected_image_file)
        self.assertEqual(self.AvdSpec.local_system_image, expected_image_file)

        # Specified --local-*-image without args.
        self.args.local_kernel_image = constants.FIND_IN_BUILD_ENV
        self.args.local_system_image = constants.FIND_IN_BUILD_ENV
        with mock.patch("acloud.create.avd_spec.utils."
                        "GetBuildEnvironmentVariable",
                        return_value=expected_image_dir):
            self.AvdSpec._ProcessImageArgs(self.args)
        self.assertEqual(self.AvdSpec.local_kernel_image, expected_image_dir)
        self.assertEqual(self.AvdSpec.local_system_image, expected_image_dir)

    def testProcessImageArgs(self):
        """Test process image source."""
        self.Patch(glob, "glob", return_value=["fake.img"])
        # No specified local_image, image source is from remote
<<<<<<< HEAD
        self.args.local_image = None
        self.AvdSpec._ProcessImageArgs(self.args)
        self.assertEqual(self.AvdSpec._image_source, constants.IMAGE_SRC_REMOTE)
        self.assertEqual(self.AvdSpec._local_image_dir, None)
=======
        self.AvdSpec._ProcessImageArgs(self.args)
        self.assertEqual(self.AvdSpec._image_source, constants.IMAGE_SRC_REMOTE)
        self.assertEqual(self.AvdSpec._local_image_dir, None)
        self.assertEqual(self.AvdSpec.local_kernel_image, None)
        self.assertEqual(self.AvdSpec.local_system_image, None)
>>>>>>> c6be9e50

        # Specified local_image with an arg for cf type
        self.Patch(os.path, "isfile", return_value=True)
        self.args.local_image = "/test_path/cf_x86_phone-img-eng.user.zip"
        self.AvdSpec._avd_type = constants.TYPE_CF
        self.AvdSpec._instance_type = constants.INSTANCE_TYPE_REMOTE
        self.AvdSpec._ProcessImageArgs(self.args)
        self.assertEqual(self.AvdSpec._image_source, constants.IMAGE_SRC_LOCAL)
        self.assertEqual(self.AvdSpec._local_image_artifact,
                         "/test_path/cf_x86_phone-img-eng.user.zip")

        # Specified local_image with an arg for gce type
        self.Patch(os.path, "isfile", return_value=False)
        self.Patch(os.path, "exists", return_value=True)
        self.args.local_image = "/test_path_to_dir/"
        self.AvdSpec._avd_type = constants.TYPE_GCE
        self.AvdSpec._ProcessImageArgs(self.args)
        self.assertEqual(self.AvdSpec._image_source, constants.IMAGE_SRC_LOCAL)
        self.assertEqual(self.AvdSpec._local_image_artifact,
                         "/test_path_to_dir/avd-system.tar.gz")

    @mock.patch.object(avd_spec.AVDSpec, "_GetGitRemote")
    def testGetBranchFromRepo(self, mock_gitremote):
        """Test get branch name from repo info."""
        # Check aosp repo gets proper branch prefix.
        fake_subprocess = mock.MagicMock()
        fake_subprocess.stdout = mock.MagicMock()
        fake_subprocess.stdout.readline = mock.MagicMock(return_value='')
        fake_subprocess.poll = mock.MagicMock(return_value=0)
        fake_subprocess.returncode = 0
        return_value = "Manifest branch: fake_branch"
        fake_subprocess.communicate = mock.MagicMock(return_value=(return_value, ''))
        self.Patch(subprocess, "Popen", return_value=fake_subprocess)

        mock_gitremote.return_value = "aosp"
        self.assertEqual(self.AvdSpec._GetBranchFromRepo(), "aosp-fake_branch")

        # Check default repo gets default branch prefix.
        mock_gitremote.return_value = ""
        return_value = "Manifest branch: fake_branch"
        fake_subprocess.communicate = mock.MagicMock(return_value=(return_value, ''))
        self.Patch(subprocess, "Popen", return_value=fake_subprocess)
        self.assertEqual(self.AvdSpec._GetBranchFromRepo(), "git_fake_branch")

        # Can't get branch from repo info, set it as default branch.
        return_value = "Manifest branch:"
        fake_subprocess.communicate = mock.MagicMock(return_value=(return_value, ''))
        self.Patch(subprocess, "Popen", return_value=fake_subprocess)
        self.assertEqual(self.AvdSpec._GetBranchFromRepo(), "aosp-master")

    def testGetBuildBranch(self):
        """Test GetBuildBranch function"""
        # Test infer branch from build_id and build_target.
        build_client = mock.MagicMock()
        build_id = "fake_build_id"
        build_target = "fake_build_target"
        expected_branch = "fake_build_branch"
        self.Patch(android_build_client, "AndroidBuildClient",
                   return_value=build_client)
        self.Patch(auth, "CreateCredentials", return_value=mock.MagicMock())
        self.Patch(build_client, "GetBranch", return_value=expected_branch)
        self.assertEqual(self.AvdSpec._GetBuildBranch(build_id, build_target),
                         expected_branch)
        # Infer branch from "repo info" when build_id and build_target is None.
        self.Patch(self.AvdSpec, "_GetBranchFromRepo", return_value="repo_branch")
        build_id = None
        build_target = None
        expected_branch = "repo_branch"
        self.assertEqual(self.AvdSpec._GetBuildBranch(build_id, build_target),
                         expected_branch)

    # pylint: disable=protected-access
    def testGetBuildTarget(self):
        """Test get build target name."""
        self.AvdSpec._remote_image[constants.BUILD_BRANCH] = "git_branch"
        self.AvdSpec._flavor = constants.FLAVOR_IOT
        self.args.avd_type = constants.TYPE_GCE
        self.assertEqual(
            self.AvdSpec._GetBuildTarget(self.args),
            "gce_x86_64_iot-userdebug")

        self.AvdSpec._remote_image[constants.BUILD_BRANCH] = "aosp-master"
        self.AvdSpec._flavor = constants.FLAVOR_PHONE
        self.args.avd_type = constants.TYPE_CF
        self.assertEqual(
            self.AvdSpec._GetBuildTarget(self.args),
            "aosp_cf_x86_64_phone-userdebug")

        self.AvdSpec._remote_image[constants.BUILD_BRANCH] = "git_branch"
        self.AvdSpec._flavor = constants.FLAVOR_PHONE
        self.args.avd_type = constants.TYPE_CF
        self.assertEqual(
            self.AvdSpec._GetBuildTarget(self.args),
            "cf_x86_64_phone-userdebug")

    # pylint: disable=protected-access
    def testProcessHWPropertyWithInvalidArgs(self):
        """Test _ProcessHWPropertyArgs with invalid args."""
        # Checking wrong resolution.
        args = mock.MagicMock()
        args.hw_property = "cpu:3,resolution:1280"
        args.reuse_instance_name = None
        with self.assertRaises(errors.InvalidHWPropertyError):
            self.AvdSpec._ProcessHWPropertyArgs(args)

        # Checking property should be int.
        args = mock.MagicMock()
        args.hw_property = "cpu:3,dpi:fake"
        with self.assertRaises(errors.InvalidHWPropertyError):
            self.AvdSpec._ProcessHWPropertyArgs(args)

        # Checking disk property should be with 'g' suffix.
        args = mock.MagicMock()
        args.hw_property = "cpu:3,disk:2"
        with self.assertRaises(errors.InvalidHWPropertyError):
            self.AvdSpec._ProcessHWPropertyArgs(args)

        # Checking memory property should be with 'g' suffix.
        args = mock.MagicMock()
        args.hw_property = "cpu:3,memory:2"
        with self.assertRaises(errors.InvalidHWPropertyError):
            self.AvdSpec._ProcessHWPropertyArgs(args)

    # pylint: disable=protected-access
    @mock.patch.object(utils, "PrintColorString")
    def testCheckCFBuildTarget(self, print_warning):
        """Test _CheckCFBuildTarget."""
        # patch correct env variable.
        self.Patch(utils, "GetBuildEnvironmentVariable",
                   return_value="cf_x86_phone-userdebug")
        self.AvdSpec._CheckCFBuildTarget(constants.INSTANCE_TYPE_REMOTE)
        self.AvdSpec._CheckCFBuildTarget(constants.INSTANCE_TYPE_LOCAL)

        self.Patch(utils, "GetBuildEnvironmentVariable",
                   return_value="aosp_cf_arm64_auto-userdebug")
        self.AvdSpec._CheckCFBuildTarget(constants.INSTANCE_TYPE_HOST)
        # patch wrong env variable.
        self.Patch(utils, "GetBuildEnvironmentVariable",
                   return_value="test_environ")
        self.AvdSpec._CheckCFBuildTarget(constants.INSTANCE_TYPE_REMOTE)

        print_warning.assert_called_once()

    # pylint: disable=protected-access
    def testParseHWPropertyStr(self):
        """Test _ParseHWPropertyStr."""
        expected_dict = {"cpu": "2", "x_res": "1080", "y_res": "1920",
                         "dpi": "240", "memory": "4096", "disk": "4096"}
        args_str = "cpu:2,resolution:1080x1920,dpi:240,memory:4g,disk:4g"
        result_dict = self.AvdSpec._ParseHWPropertyStr(args_str)
        self.assertTrue(expected_dict == result_dict)

        expected_dict = {"cpu": "2", "x_res": "1080", "y_res": "1920",
                         "dpi": "240", "memory": "512", "disk": "4096"}
        args_str = "cpu:2,resolution:1080x1920,dpi:240,memory:512m,disk:4g"
        result_dict = self.AvdSpec._ParseHWPropertyStr(args_str)
        self.assertTrue(expected_dict == result_dict)

    def testGetFlavorFromBuildTargetString(self):
        """Test _GetFlavorFromLocalImage."""
        img_path = "/fack_path/cf_x86_tv-img-eng.user.zip"
        self.assertEqual(self.AvdSpec._GetFlavorFromString(img_path),
                         "tv")

        build_target_str = "aosp_cf_x86_auto"
        self.assertEqual(self.AvdSpec._GetFlavorFromString(
            build_target_str), "auto")

        # Flavor is not supported.
        img_path = "/fack_path/cf_x86_error-img-eng.user.zip"
        self.assertEqual(self.AvdSpec._GetFlavorFromString(img_path),
                         None)

    # pylint: disable=protected-access
    def testProcessRemoteBuildArgs(self):
        """Test _ProcessRemoteBuildArgs."""
        self.args.branch = "git_master"
        self.args.build_id = "1234"
        self.args.launch_args = None

        # Verify auto-assigned avd_type if build_targe contains "_gce_".
        self.args.build_target = "aosp_gce_x86_phone-userdebug"
        self.AvdSpec._ProcessRemoteBuildArgs(self.args)
        self.assertTrue(self.AvdSpec.avd_type == "gce")

        # Verify auto-assigned avd_type if build_targe contains "gce_".
        self.args.build_target = "gce_x86_phone-userdebug"
        self.AvdSpec._ProcessRemoteBuildArgs(self.args)
        self.assertTrue(self.AvdSpec.avd_type == "gce")

        # Verify auto-assigned avd_type if build_targe contains "_cf_".
        self.args.build_target = "aosp_cf_x86_phone-userdebug"
        self.AvdSpec._ProcessRemoteBuildArgs(self.args)
        self.assertTrue(self.AvdSpec.avd_type == "cuttlefish")

        # Verify auto-assigned avd_type if build_targe contains "cf_".
        self.args.build_target = "cf_x86_phone-userdebug"
        self.AvdSpec._ProcessRemoteBuildArgs(self.args)
        self.assertTrue(self.AvdSpec.avd_type == "cuttlefish")

        # Verify auto-assigned avd_type if build_targe contains "sdk_".
        self.args.build_target = "sdk_phone_armv7-sdk"
        self.AvdSpec._ProcessRemoteBuildArgs(self.args)
        self.assertTrue(self.AvdSpec.avd_type == "goldfish")

        # Verify auto-assigned avd_type if build_targe contains "_sdk_".
        self.args.build_target = "aosp_sdk_phone_armv7-sdk"
        self.AvdSpec._ProcessRemoteBuildArgs(self.args)
        self.assertTrue(self.AvdSpec.avd_type == "goldfish")

        # Verify auto-assigned avd_type if no match, default as cuttlefish.
        self.args.build_target = "mini_emulator_arm64-userdebug"
        self.args.avd_type = "cuttlefish"
        # reset args.avd_type default value as cuttlefish.
        self.AvdSpec = avd_spec.AVDSpec(self.args)
        self.AvdSpec._ProcessRemoteBuildArgs(self.args)
        self.assertTrue(self.AvdSpec.avd_type == "cuttlefish")

        # Setup acloud config with betty_image spec
        cfg = mock.MagicMock()
        cfg.betty_image = 'foobarbaz'
        cfg.launch_args = None
        self.Patch(config, 'GetAcloudConfig', return_value=cfg)
        self.AvdSpec = avd_spec.AVDSpec(self.args)
        # --betty-image from cmdline should override config
        self.args.cheeps_betty_image = 'abcdefg'
        self.AvdSpec._ProcessRemoteBuildArgs(self.args)
        self.assertEqual(
            self.AvdSpec.remote_image[constants.CHEEPS_BETTY_IMAGE],
            self.args.cheeps_betty_image)
        # acloud config value is used otherwise
        self.args.cheeps_betty_image = None
        self.AvdSpec._ProcessRemoteBuildArgs(self.args)
        self.assertEqual(
            self.AvdSpec.remote_image[constants.CHEEPS_BETTY_IMAGE],
            cfg.betty_image)


    def testEscapeAnsi(self):
        """Test EscapeAnsi."""
        test_string = "\033[1;32;40m Manifest branch:"
        expected_result = " Manifest branch:"
        self.assertEqual(avd_spec.EscapeAnsi(test_string), expected_result)

    def testGetGceLocalImagePath(self):
        """Test get gce local image path."""
        self.Patch(os.path, "isfile", return_value=True)
        # Verify when specify --local-image ~/XXX.tar.gz.
        fake_image_path = "~/gce_local_image_dir/gce_image.tar.gz"
        self.Patch(os.path, "exists", return_value=True)
        self.assertEqual(self.AvdSpec._GetGceLocalImagePath(fake_image_path),
                         "~/gce_local_image_dir/gce_image.tar.gz")

        # Verify when specify --local-image ~/XXX.img.
        fake_image_path = "~/gce_local_image_dir/gce_image.img"
        self.assertEqual(self.AvdSpec._GetGceLocalImagePath(fake_image_path),
                         "~/gce_local_image_dir/gce_image.img")

        # Verify if exist argument --local-image as a directory.
        self.Patch(os.path, "isfile", return_value=False)
        self.Patch(os.path, "exists", return_value=True)
        fake_image_path = "~/gce_local_image_dir/"
        # Default to find */avd-system.tar.gz if exist then return the path.
        self.assertEqual(self.AvdSpec._GetGceLocalImagePath(fake_image_path),
                         "~/gce_local_image_dir/avd-system.tar.gz")

        # Otherwise choose raw file */android_system_disk_syslinux.img if
        # exist then return the path.
        self.Patch(os.path, "exists", side_effect=[False, True])
        self.assertEqual(self.AvdSpec._GetGceLocalImagePath(fake_image_path),
                         "~/gce_local_image_dir/android_system_disk_syslinux.img")

        # Both _GCE_LOCAL_IMAGE_CANDIDATE could not be found then raise error.
        self.Patch(os.path, "exists", side_effect=[False, False])
        self.assertRaises(errors.ImgDoesNotExist,
                          self.AvdSpec._GetGceLocalImagePath, fake_image_path)

    def testProcessMiscArgs(self):
        """Test process misc args."""
        self.args.remote_host = None
        self.args.local_instance = None
        self.AvdSpec._ProcessMiscArgs(self.args)
        self.assertEqual(self.AvdSpec._instance_type, constants.INSTANCE_TYPE_REMOTE)

        self.args.remote_host = None
        self.args.local_instance = 0
        self.AvdSpec._ProcessMiscArgs(self.args)
        self.assertEqual(self.AvdSpec._instance_type, constants.INSTANCE_TYPE_LOCAL)

        self.args.remote_host = "1.1.1.1"
        self.args.local_instance = None
        self.AvdSpec._ProcessMiscArgs(self.args)
        self.assertEqual(self.AvdSpec._instance_type, constants.INSTANCE_TYPE_HOST)

        self.args.remote_host = "1.1.1.1"
        self.args.local_instance = 1
        self.AvdSpec._ProcessMiscArgs(self.args)
        self.assertEqual(self.AvdSpec._instance_type, constants.INSTANCE_TYPE_HOST)

        self.args.oxygen = True
        self.AvdSpec._ProcessMiscArgs(self.args)
        self.assertTrue(self.AvdSpec._oxygen)

        # Test avd_spec.autoconnect
        self.args.autoconnect = False
        self.AvdSpec._ProcessMiscArgs(self.args)
        self.assertEqual(self.AvdSpec.autoconnect, False)
        self.assertEqual(self.AvdSpec.connect_adb, False)
        self.assertEqual(self.AvdSpec.connect_vnc, False)
        self.assertEqual(self.AvdSpec.connect_webrtc, False)

        self.args.autoconnect = constants.INS_KEY_VNC
        self.AvdSpec._ProcessMiscArgs(self.args)
        self.assertEqual(self.AvdSpec.autoconnect, True)
        self.assertEqual(self.AvdSpec.connect_adb, True)
        self.assertEqual(self.AvdSpec.connect_vnc, True)
        self.assertEqual(self.AvdSpec.connect_webrtc, False)

        self.args.autoconnect = constants.INS_KEY_ADB
        self.AvdSpec._ProcessMiscArgs(self.args)
        self.assertEqual(self.AvdSpec.autoconnect, True)
        self.assertEqual(self.AvdSpec.connect_adb, True)
        self.assertEqual(self.AvdSpec.connect_vnc, False)
        self.assertEqual(self.AvdSpec.connect_webrtc, False)

        self.args.autoconnect = constants.INS_KEY_WEBRTC
        self.AvdSpec._ProcessMiscArgs(self.args)
        self.assertEqual(self.AvdSpec.autoconnect, True)
        self.assertEqual(self.AvdSpec.connect_adb, True)
        self.assertEqual(self.AvdSpec.connect_vnc, False)
        self.assertEqual(self.AvdSpec.connect_webrtc, True)


if __name__ == "__main__":
    unittest.main()<|MERGE_RESOLUTION|>--- conflicted
+++ resolved
@@ -135,22 +135,35 @@
         self.assertEqual(self.AvdSpec.local_kernel_image, expected_image_dir)
         self.assertEqual(self.AvdSpec.local_system_image, expected_image_dir)
 
+    def testProcessAutoconnect(self):
+        """Test process autoconnect."""
+        self.AvdSpec._autoconnect = False
+        self.AvdSpec._ProcessAutoconnect()
+        self.assertEqual(self.AvdSpec._autoconnect, False)
+
+        self.AvdSpec._avd_type = constants.TYPE_CF
+        self.AvdSpec._autoconnect = "webrtc"
+        self.AvdSpec._ProcessAutoconnect()
+        self.assertEqual(self.AvdSpec._autoconnect, "webrtc")
+
+        self.AvdSpec._autoconnect = "vnc"
+        self.AvdSpec._ProcessAutoconnect()
+        self.assertEqual(self.AvdSpec._autoconnect, "vnc")
+
+        self.AvdSpec._avd_type = constants.TYPE_GF
+        self.AvdSpec._autoconnect = "webrtc"
+        self.AvdSpec._ProcessAutoconnect()
+        self.assertEqual(self.AvdSpec._autoconnect, "vnc")
+
     def testProcessImageArgs(self):
         """Test process image source."""
         self.Patch(glob, "glob", return_value=["fake.img"])
         # No specified local_image, image source is from remote
-<<<<<<< HEAD
-        self.args.local_image = None
-        self.AvdSpec._ProcessImageArgs(self.args)
-        self.assertEqual(self.AvdSpec._image_source, constants.IMAGE_SRC_REMOTE)
-        self.assertEqual(self.AvdSpec._local_image_dir, None)
-=======
         self.AvdSpec._ProcessImageArgs(self.args)
         self.assertEqual(self.AvdSpec._image_source, constants.IMAGE_SRC_REMOTE)
         self.assertEqual(self.AvdSpec._local_image_dir, None)
         self.assertEqual(self.AvdSpec.local_kernel_image, None)
         self.assertEqual(self.AvdSpec.local_system_image, None)
->>>>>>> c6be9e50
 
         # Specified local_image with an arg for cf type
         self.Patch(os.path, "isfile", return_value=True)
@@ -324,7 +337,7 @@
         self.assertEqual(self.AvdSpec._GetFlavorFromString(img_path),
                          None)
 
-    # pylint: disable=protected-access
+    # pylint: disable=protected-access,too-many-statements
     def testProcessRemoteBuildArgs(self):
         """Test _ProcessRemoteBuildArgs."""
         self.args.branch = "git_master"
@@ -342,7 +355,7 @@
         self.assertTrue(self.AvdSpec.avd_type == "gce")
 
         # Verify auto-assigned avd_type if build_targe contains "_cf_".
-        self.args.build_target = "aosp_cf_x86_phone-userdebug"
+        self.args.build_target = "aosp_cf_x86_64_phone-userdebug"
         self.AvdSpec._ProcessRemoteBuildArgs(self.args)
         self.assertTrue(self.AvdSpec.avd_type == "cuttlefish")
 
@@ -360,6 +373,35 @@
         self.args.build_target = "aosp_sdk_phone_armv7-sdk"
         self.AvdSpec._ProcessRemoteBuildArgs(self.args)
         self.assertTrue(self.AvdSpec.avd_type == "goldfish")
+
+        # Verify extra build info.
+        self.args.system_branch = "system_branch"
+        self.args.system_build_target = "system_build_target"
+        self.args.system_build_id = "system_build_id"
+        self.args.ota_branch = "ota_branch"
+        self.args.ota_build_target = "ota_build_target"
+        self.args.ota_build_id = "ota_build_id"
+        self.args.kernel_branch = "kernel_branch"
+        self.args.kernel_build_target = "kernel_build_target"
+        self.args.kernel_build_id = "kernel_build_id"
+        self.args.kernel_artifact = "kernel_artifact"
+        self.AvdSpec._ProcessRemoteBuildArgs(self.args)
+        self.assertEqual(
+            {constants.BUILD_BRANCH: "system_branch",
+             constants.BUILD_TARGET: "system_build_target",
+             constants.BUILD_ID: "system_build_id"},
+            self.AvdSpec.system_build_info)
+        self.assertEqual(
+            {constants.BUILD_BRANCH: "kernel_branch",
+             constants.BUILD_TARGET: "kernel_build_target",
+             constants.BUILD_ID: "kernel_build_id",
+             constants.BUILD_ARTIFACT: "kernel_artifact"},
+            self.AvdSpec.kernel_build_info)
+        self.assertEqual(
+            {constants.BUILD_BRANCH: "ota_branch",
+             constants.BUILD_TARGET: "ota_build_target",
+             constants.BUILD_ID: "ota_build_id"},
+            self.AvdSpec.ota_build_info)
 
         # Verify auto-assigned avd_type if no match, default as cuttlefish.
         self.args.build_target = "mini_emulator_arm64-userdebug"
@@ -483,6 +525,11 @@
         self.assertEqual(self.AvdSpec.connect_vnc, False)
         self.assertEqual(self.AvdSpec.connect_webrtc, True)
 
+        # Test stable host image name.
+        self.args.stable_host_image_name = "fake_host_image"
+        self.AvdSpec._ProcessMiscArgs(self.args)
+        self.assertEqual(self.AvdSpec.stable_host_image_name, "fake_host_image")
+
 
 if __name__ == "__main__":
     unittest.main()