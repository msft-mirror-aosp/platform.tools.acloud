--- conflicted
+++ resolved
@@ -53,6 +53,8 @@
 import glob
 import logging
 import os
+import re
+import shutil
 import subprocess
 import sys
 
@@ -66,6 +68,7 @@
 from acloud.list import list as list_instance
 from acloud.list import instance
 from acloud.public import report
+from acloud.setup import mkcert
 
 
 logger = logging.getLogger(__name__)
@@ -83,29 +86,33 @@
 _TARGET_FILES_META_DIR_NAME = "META"
 _MIXED_SUPER_IMAGE_NAME = "mixed_super.img"
 _CMD_LAUNCH_CVD_ARGS = (
-    " -daemon -config=%s -run_adb_connector=%s "
-    "-system_image_dir %s -instance_dir %s "
-    "-undefok=report_anonymous_usage_stats,enable_sandbox,config "
-    "-report_anonymous_usage_stats=y "
-    "-enable_sandbox=false")
+    " -daemon -config=%s -system_image_dir %s -instance_dir %s "
+    "-undefok=report_anonymous_usage_stats,config "
+    "-report_anonymous_usage_stats=y")
 _CMD_LAUNCH_CVD_HW_ARGS = " -cpus %s -x_res %s -y_res %s -dpi %s -memory_mb %s"
-_CMD_LAUNCH_CVD_DISK_ARGS = (" -blank_data_image_mb %s "
-                             "-data_policy always_create")
-_CMD_LAUNCH_CVD_WEBRTC_ARGS = (" -guest_enforce_security=false "
-                               "-vm_manager=crosvm "
-                               "-start_webrtc=true "
-                               "-webrtc_public_ip=%s" % constants.LOCALHOST)
+_CMD_LAUNCH_CVD_DISK_ARGS = (
+    " -blank_data_image_mb %s -data_policy always_create")
+_CMD_LAUNCH_CVD_WEBRTC_ARGS = " -start_webrtc=true"
 _CMD_LAUNCH_CVD_VNC_ARG = " -start_vnc_server=true"
 _CMD_LAUNCH_CVD_SUPER_IMAGE_ARG = " -super_image=%s"
 _CMD_LAUNCH_CVD_BOOT_IMAGE_ARG = " -boot_image=%s"
+_CMD_LAUNCH_CVD_NO_ADB_ARG = " -run_adb_connector=false"
+# Connect the OpenWrt device via console file.
+_CMD_LAUNCH_CVD_CONSOLE_ARG = " -console=true"
+_CONFIG_RE = re.compile(r"^config=(?P<config>.+)")
+_CONSOLE_NAME = "console"
+_MAX_REPORTED_ERROR_LINES = 10
 
 # In accordance with the number of network interfaces in
 # /etc/init.d/cuttlefish-common
 _MAX_INSTANCE_ID = 10
 
+# TODO(b/213521240): To check why the delete function is not work and
+# has to manually delete temp folder.
 _INSTANCES_IN_USE_MSG = ("All instances are in use. Try resetting an instance "
                          "by specifying --local-instance and an id between 1 "
-                         "and %d." % _MAX_INSTANCE_ID)
+                         "and %d. Alternatively, to run 'acloud delete --all' "
+                         % _MAX_INSTANCE_ID)
 _CONFIRM_RELAUNCH = ("\nCuttlefish AVD[id:%d] is already running. \n"
                      "Enter 'y' to terminate current instance and launch a new "
                      "instance, enter anything else to exit out[y/N]: ")
@@ -115,8 +122,8 @@
 # are optional. They are set when the AVD spec requires to mix images.
 ArtifactPaths = collections.namedtuple(
     "ArtifactPaths",
-    ["image_dir", "host_bins", "misc_info", "ota_tools_dir", "system_image",
-     "boot_image"])
+    ["image_dir", "host_bins", "host_artifacts", "misc_info", "ota_tools_dir",
+     "system_image", "boot_image"])
 
 
 class LocalImageLocalInstance(base_avd_create.BaseAVDCreate):
@@ -135,9 +142,14 @@
             A Report instance.
         """
         # Running instances on local is not supported on all OS.
+        result_report = report.Report(command="create")
         if not utils.IsSupportedPlatform(print_warning=True):
-            result_report = report.Report(command="create")
-            result_report.SetStatus(report.Status.FAIL)
+            result_report.UpdateFailure(
+                "The platform doesn't support to run acloud.")
+            return result_report
+        if not utils.IsSupportedKvm():
+            result_report.UpdateFailure(
+                "The environment doesn't support virtualization.")
             return result_report
 
         artifact_paths = self.GetImageArtifactsPath(avd_spec)
@@ -145,9 +157,7 @@
         try:
             ins_id, ins_lock = self._SelectAndLockInstance(avd_spec)
         except errors.CreateError as e:
-            result_report = report.Report(command="create")
-            result_report.AddError(str(e))
-            result_report.SetStatus(report.Status.FAIL)
+            result_report.UpdateFailure(str(e))
             return result_report
 
         try:
@@ -195,7 +205,7 @@
                 return ins_id, ins_lock
         raise errors.CreateError(_INSTANCES_IN_USE_MSG)
 
-    #pylint: disable=too-many-locals
+    #pylint: disable=too-many-locals,too-many-statements
     def _CreateInstance(self, local_instance_id, artifact_paths, avd_spec,
                         no_prompts):
         """Create a CVD instance.
@@ -224,9 +234,14 @@
         self.PrepareLocalCvdToolsLink(cvd_home_dir, artifact_paths.host_bins)
         launch_cvd_path = os.path.join(artifact_paths.host_bins, "bin",
                                        constants.CMD_LAUNCH_CVD)
+        if avd_spec.connect_webrtc:
+            self._TrustCertificatesForWebRTC(artifact_paths.host_artifacts)
+
         hw_property = None
         if avd_spec.hw_customize:
             hw_property = avd_spec.hw_property
+        config = self._GetConfigFromAndroidInfo(
+            os.path.join(artifact_paths.image_dir, constants.ANDROID_INFO_FILE))
         cmd = self.PrepareLaunchCVDCmd(launch_cvd_path,
                                        hw_property,
                                        avd_spec.connect_adb,
@@ -237,38 +252,45 @@
                                        super_image_path,
                                        artifact_paths.boot_image,
                                        avd_spec.launch_args,
-                                       avd_spec.flavor)
+                                       config or avd_spec.flavor,
+                                       avd_spec.openwrt)
 
         result_report = report.Report(command="create")
         instance_name = instance.GetLocalInstanceName(local_instance_id)
         try:
             self._LaunchCvd(cmd, local_instance_id, artifact_paths.host_bins,
+                            artifact_paths.host_artifacts,
                             cvd_home_dir, (avd_spec.boot_timeout_secs or
                                            constants.DEFAULT_CF_BOOT_TIMEOUT))
+            logs = self._FindLogs(local_instance_id)
         except errors.LaunchCVDFail as launch_error:
+            logs = self._FindLogs(local_instance_id)
             err_msg = ("Cannot create cuttlefish instance: %s\n"
                        "For more detail: %s/launcher.log" %
                        (launch_error, runtime_dir))
+            if constants.ERROR_MSG_WEBRTC_NOT_SUPPORT in str(launch_error):
+                err_msg = (
+                    "WEBRTC is not supported in current build. Please try VNC such "
+                    "as '$acloud create --autoconnect vnc'")
             result_report.SetStatus(report.Status.BOOT_FAIL)
+            result_report.SetErrorType(constants.ACLOUD_BOOT_UP_ERROR)
             result_report.AddDeviceBootFailure(
-                instance_name, constants.LOCALHOST, None, None, error=err_msg)
+                instance_name, constants.LOCALHOST, None, None, error=err_msg,
+                logs=logs)
             return result_report
 
         active_ins = list_instance.GetActiveCVD(local_instance_id)
         if active_ins:
-<<<<<<< HEAD
-=======
             update_data = None
             if avd_spec.openwrt:
                 console_dir = os.path.dirname(
                     instance.GetLocalInstanceConfig(local_instance_id))
                 console_path = os.path.join(console_dir, _CONSOLE_NAME)
                 update_data = {"screen_command": f"screen {console_path}"}
->>>>>>> a448b9f5
             result_report.SetStatus(report.Status.SUCCESS)
             result_report.AddDevice(instance_name, constants.LOCALHOST,
                                     active_ins.adb_port, active_ins.vnc_port,
-                                    webrtc_port)
+                                    webrtc_port, logs=logs, update_data=update_data)
             # Launch vnc client if we're auto-connecting.
             if avd_spec.connect_vnc:
                 utils.LaunchVNCFromReport(result_report, avd_spec, no_prompts)
@@ -280,8 +302,10 @@
             err_msg = "cvd_status return non-zero after launch_cvd"
             logger.error(err_msg)
             result_report.SetStatus(report.Status.BOOT_FAIL)
+            result_report.SetErrorType(constants.ACLOUD_BOOT_UP_ERROR)
             result_report.AddDeviceBootFailure(
-                instance_name, constants.LOCALHOST, None, None, error=err_msg)
+                instance_name, constants.LOCALHOST, None, None, error=err_msg,
+                logs=logs)
         return result_report
 
     @staticmethod
@@ -304,16 +328,19 @@
                                            constants.CMD_LAUNCH_CVD)):
                 return search_path
 
-        for env_host_out in [constants.ENV_ANDROID_SOONG_HOST_OUT,
-                             constants.ENV_ANDROID_HOST_OUT]:
-            host_out_dir = os.environ.get(env_host_out)
-            if (host_out_dir and
-                    os.path.isfile(os.path.join(host_out_dir, "bin",
-                                                constants.CMD_LAUNCH_CVD))):
-                return host_out_dir
-
         raise errors.GetCvdLocalHostPackageError(
             "CVD host binaries are not found. Please run `make hosttar`, or "
+            "set --local-tool to an extracted CVD host package.")
+
+    @staticmethod
+    def _FindCvdHostArtifactsPath(search_paths):
+        """Return the directory that contains CVD host artifacts (in particular webrtc)."""
+        for search_path in search_paths:
+            if os.path.isfile(os.path.join(search_path, "usr/share/webrtc/certs", "server.crt")):
+                return search_path
+
+        raise errors.GetCvdLocalHostPackageError(
+            "CVD host webrtc artifacts are not found. Please run `make hosttar`, or "
             "set --local-tool to an extracted CVD host package.")
 
     @staticmethod
@@ -384,13 +411,18 @@
             errors.CheckPathError if any artifact is not found.
         """
         image_dir = os.path.abspath(avd_spec.local_image_dir)
-        host_bins_path = self._FindCvdHostBinaries(avd_spec.local_tool_dirs)
+        tool_dirs = (avd_spec.local_tool_dirs +
+                     create_common.GetNonEmptyEnvVars(
+                         constants.ENV_ANDROID_SOONG_HOST_OUT,
+                         constants.ENV_ANDROID_HOST_OUT))
+        host_bins_path = self._FindCvdHostBinaries(tool_dirs)
+        host_artifacts_path = self._FindCvdHostArtifactsPath(tool_dirs)
 
         if avd_spec.local_system_image:
             misc_info_path = self._FindMiscInfo(image_dir)
             image_dir = self._FindImageDir(image_dir)
             ota_tools_dir = os.path.abspath(
-                ota_tools.FindOtaTools(avd_spec.local_tool_dirs))
+                ota_tools.FindOtaToolsDir(tool_dirs))
             system_image_path = create_common.FindLocalImage(
                 avd_spec.local_system_image, _SYSTEM_IMAGE_NAME_PATTERN)
         else:
@@ -405,6 +437,7 @@
             boot_image_path = None
 
         return ArtifactPaths(image_dir, host_bins_path,
+                             host_artifacts=host_artifacts_path,
                              misc_info=misc_info_path,
                              ota_tools_dir=ota_tools_dir,
                              system_image=system_image_path,
@@ -431,10 +464,31 @@
         return super_image_path
 
     @staticmethod
+    def _GetConfigFromAndroidInfo(android_info_path):
+        """Get config value from android-info.txt.
+
+        The config in android-info.txt would like "config=phone".
+
+        Args:
+            android_info_path: String of android-info.txt pah.
+
+        Returns:
+            Strings of config value.
+        """
+        if os.path.exists(android_info_path):
+            with open(android_info_path, "r") as android_info_file:
+                android_info = android_info_file.read()
+                logger.debug("Android info: %s", android_info)
+                config_match = _CONFIG_RE.match(android_info)
+                if config_match:
+                    return config_match.group("config")
+        return None
+
+    @staticmethod
     def PrepareLaunchCVDCmd(launch_cvd_path, hw_property, connect_adb,
                             image_dir, runtime_dir, connect_webrtc,
                             connect_vnc, super_image_path, boot_image_path,
-                            launch_args, flavor):
+                            launch_args, config, openwrt=False):
         """Prepare launch_cvd command.
 
         Create the launch_cvd commands with all the required args and add
@@ -451,13 +505,14 @@
             super_image_path: String of non-default super image path.
             boot_image_path: String of non-default boot image path.
             launch_args: String of launch args.
-            flavor: String of flavor name.
+            config: String of config name.
+            openwrt: Boolean of enable OpenWrt devices.
 
         Returns:
             String, launch_cvd cmd.
         """
         launch_cvd_w_args = launch_cvd_path + _CMD_LAUNCH_CVD_ARGS % (
-            flavor, ("true" if connect_adb else "false"), image_dir, runtime_dir)
+            config, image_dir, runtime_dir)
         if hw_property:
             launch_cvd_w_args = launch_cvd_w_args + _CMD_LAUNCH_CVD_HW_ARGS % (
                 hw_property["cpu"], hw_property["x_res"], hw_property["y_res"],
@@ -465,6 +520,10 @@
             if constants.HW_ALIAS_DISK in hw_property:
                 launch_cvd_w_args = (launch_cvd_w_args + _CMD_LAUNCH_CVD_DISK_ARGS %
                                      hw_property[constants.HW_ALIAS_DISK])
+
+        if not connect_adb:
+            launch_cvd_w_args = launch_cvd_w_args + _CMD_LAUNCH_CVD_NO_ADB_ARG
+
         if connect_webrtc:
             launch_cvd_w_args = launch_cvd_w_args + _CMD_LAUNCH_CVD_WEBRTC_ARGS
 
@@ -480,6 +539,9 @@
             launch_cvd_w_args = (launch_cvd_w_args +
                                  _CMD_LAUNCH_CVD_BOOT_IMAGE_ARG %
                                  boot_image_path)
+
+        if openwrt:
+            launch_cvd_w_args = launch_cvd_w_args + _CMD_LAUNCH_CVD_CONSOLE_ARG
 
         if launch_args:
             launch_cvd_w_args = launch_cvd_w_args + " " + launch_args
@@ -509,6 +571,28 @@
             os.unlink(cvd_tools_link_path)
         os.symlink(host_bins_path, cvd_tools_link_path)
         return cvd_tools_link_path
+
+    @staticmethod
+    def _TrustCertificatesForWebRTC(host_bins_path):
+        """Copy the trusted certificates generated by openssl tool to the
+        webrtc frontend certificate directory.
+
+        Args:
+            host_bins_path: String of host package directory.
+        """
+        webrtc_certs_dir = os.path.join(host_bins_path,
+                                        constants.WEBRTC_CERTS_PATH)
+        if not os.path.isdir(webrtc_certs_dir):
+            logger.debug("WebRTC frontend certificate path doesn't exist: %s",
+                         webrtc_certs_dir)
+            return
+        local_cert_dir = os.path.join(os.path.expanduser("~"),
+                                      constants.SSL_DIR)
+        if mkcert.AllocateLocalHostCert():
+            for cert_file_name in constants.WEBRTC_CERTS_FILES:
+                shutil.copyfile(
+                    os.path.join(local_cert_dir, cert_file_name),
+                    os.path.join(webrtc_certs_dir, cert_file_name))
 
     @staticmethod
     def _CheckRunningCvd(local_instance_id, no_prompts=False):
@@ -532,9 +616,29 @@
         return True
 
     @staticmethod
+    def _StopCvd(local_instance_id, proc):
+        """Call stop_cvd or kill a launch_cvd process.
+
+        Args:
+            local_instance_id: Integer of instance id.
+            proc: subprocess.Popen object, the launch_cvd process.
+        """
+        existing_ins = list_instance.GetActiveCVD(local_instance_id)
+        if existing_ins:
+            try:
+                existing_ins.Delete()
+                return
+            except subprocess.CalledProcessError as e:
+                logger.error("Cannot stop instance %d: %s",
+                             local_instance_id, str(e))
+        else:
+            logger.error("Instance %d is not active.", local_instance_id)
+        logger.info("Terminate launch_cvd process.")
+        proc.terminate()
+
     @utils.TimeExecute(function_description="Waiting for AVD(s) to boot up")
-    def _LaunchCvd(cmd, local_instance_id, host_bins_path, cvd_home_dir,
-                   timeout):
+    def _LaunchCvd(self, cmd, local_instance_id, host_bins_path, host_artifacts_path,
+                   cvd_home_dir, timeout):
         """Execute Launch CVD.
 
         Kick off the launch_cvd command and log the output.
@@ -542,7 +646,9 @@
         Args:
             cmd: String, launch_cvd command.
             local_instance_id: Integer of instance id.
-            host_bins_path: String of host package directory.
+            host_bins_path: String of host package directory containing binaries.
+            host_artifacts_path: String of host package directory containing
+              other artifacts.
             cvd_home_dir: String, the home directory for the instance.
             timeout: Integer, the number of seconds to wait for the AVD to boot up.
 
@@ -550,19 +656,48 @@
             errors.LaunchCVDFail if launch_cvd times out or returns non-zero.
         """
         cvd_env = os.environ.copy()
+        cvd_env[constants.ENV_ANDROID_SOONG_HOST_OUT] = host_artifacts_path
         # launch_cvd assumes host bins are in $ANDROID_HOST_OUT.
-        cvd_env[constants.ENV_ANDROID_SOONG_HOST_OUT] = host_bins_path
         cvd_env[constants.ENV_ANDROID_HOST_OUT] = host_bins_path
         cvd_env[constants.ENV_CVD_HOME] = cvd_home_dir
         cvd_env[constants.ENV_CUTTLEFISH_INSTANCE] = str(local_instance_id)
         # Check the result of launch_cvd command.
         # An exit code of 0 is equivalent to VIRTUAL_DEVICE_BOOT_COMPLETED
         try:
-            subprocess.check_call(cmd, shell=True, stderr=subprocess.STDOUT,
-                                  env=cvd_env, timeout=timeout)
-        except subprocess.TimeoutExpired as e:
-            raise errors.LaunchCVDFail("Device did not boot within %d secs." %
-                                       timeout) from e
-        except subprocess.CalledProcessError as e:
-            raise errors.LaunchCVDFail("launch_cvd returned %s." %
-                                       e.returncode) from e+            proc = subprocess.Popen(cmd, shell=True, env=cvd_env,
+                                    stdout=subprocess.PIPE,
+                                    stderr=subprocess.PIPE,
+                                    text=True, cwd=host_bins_path)
+            stdout, stderr = proc.communicate(timeout=timeout)
+            if proc.returncode == 0:
+                logger.info("launch_cvd stdout:\n%s", stdout)
+                logger.info("launch_cvd stderr:\n%s", stderr)
+                return
+            error_msg = "launch_cvd returned %d." % proc.returncode
+        except subprocess.TimeoutExpired:
+            self._StopCvd(local_instance_id, proc)
+            stdout, stderr = proc.communicate(timeout=5)
+            error_msg = "Device did not boot within %d secs." % timeout
+
+        logger.error("launch_cvd stdout:\n%s", stdout)
+        logger.error("launch_cvd stderr:\n%s", stderr)
+        split_stderr = stderr.splitlines()[-_MAX_REPORTED_ERROR_LINES:]
+        raise errors.LaunchCVDFail("%s Stderr:\n%s" %
+                                   (error_msg, "\n".join(split_stderr)))
+
+    @staticmethod
+    def _FindLogs(local_instance_id):
+        """Find log paths that will be written to report.
+
+        Args:
+            local_instance_id: An integer, the instance id.
+
+        Returns:
+            A list of report.LogFile.
+        """
+        log_dir = instance.GetLocalInstanceLogDir(local_instance_id)
+        return [report.LogFile(os.path.join(log_dir, name), log_type)
+                for name, log_type in [
+                    ("launcher.log", constants.LOG_TYPE_TEXT),
+                    ("kernel.log", constants.LOG_TYPE_KERNEL_LOG),
+                    ("logcat", constants.LOG_TYPE_LOGCAT)]]